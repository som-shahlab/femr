--- conflicted
+++ resolved
@@ -19,13 +19,6 @@
 
 Special note for NERO users:
 
-<<<<<<< HEAD
-You will need to install cuda manually until cuda version is updated on the nero. Follow the following steps for nero. 
-
-1. Download the right version of cuda on your local machine and transfer it over a folder in nero.
-2. Run the installer and make sure to provide correct install path in your home directory. 
-3. Delete /tmp/cuda-insatll.log file cause it will create problems for other users. 
-=======
 You will need to install cuda manually until cuda version is updated on the nero. Follow the following steps for nero.
 
 1. Download the right version of cuda on your local machine and transfer it over a folder in nero [link](https://developer.nvidia.com/cuda-11.1.1-download-archive?target_os=Linux&target_arch=x86_64&target_distro=Ubuntu&target_version=1804&target_type=runfilelocal)
@@ -38,7 +31,6 @@
 4. Delete the `/tmp/cuda-installer.log` file or it will create problems (e.g., segmentation fault) for other users
 
 Note: you may need to restart your terminal for the changes to reflect
->>>>>>> 9e08c895
 
 As Nero does not have internet access, you must run the following before running the code below.
 
@@ -56,14 +48,11 @@
 pip install -e .
 ```
 
-<<<<<<< HEAD
-=======
 If you want to use PyTorch for deep learning, you can install it as follows (first install numpy dependency):
 ```python
 conda install numpy
 conda install pytorch==1.12.0 torchvision==0.13.0 torchaudio==0.12.0 cudatoolkit=11.3 -c pytorch
 ```
->>>>>>> 9e08c895
 
 # Precommit checks
 
