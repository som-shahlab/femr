--- conflicted
+++ resolved
@@ -1,6 +1,6 @@
 # piton
 
-**piton** is a python package for building models using EHR data. 
+**piton** is a python package for building models using EHR data.
 
 **piton** offers the following four main types of functionality. In order, they are the ability to:
 1. Convert EHR and claims data into a common schema, where each patient is associated with a timeline of events extracted from the EHR
@@ -8,16 +8,12 @@
 3. Apply featurization schemes to obtain feature matrices for each patient
 4. Perform other common tasks necessary for research with EHR data
 
-<<<<<<< HEAD
-As part of the model building process, it offers the ability to learn clinical language model based representations (CLMBR) as described in Steinberg et al at https://pubmed.ncbi.nlm.nih.gov/33290879/.
-=======
 https://ehr-ml.readthedocs.io/en/latest/ has the full documentation, including setup instructions and a tutorial using SynPuf data.
->>>>>>> 56c778a9
 
 
 # Documentation
 
-https://ehr-ml.readthedocs.io/en/latest/ has (outdated) documentation, including setup instructions and a tutorial using SynPuf data. 
+https://ehr-ml.readthedocs.io/en/latest/ has (outdated) documentation, including setup instructions and a tutorial using SynPuf data.
 
 # Installation
 
