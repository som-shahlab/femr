# piton

**piton** is a python package for building models using EHR data.

**piton** offers the following four main types of functionality. In order, they are the ability to:
1. Convert EHR and claims data into a common schema, where each patient is associated with a timeline of events extracted from the EHR
2. Apply labeling functions on that schema in order to derive labels for each patient
3. Apply featurization schemes to obtain feature matrices for each patient
4. Perform other common tasks necessary for research with EHR data

As part of the model building process, it offers the ability to learn clinical language model based representations (CLMBR) as described in Steinberg et al at https://pubmed.ncbi.nlm.nih.gov/33290879/.


# Documentation

https://ehr-ml.readthedocs.io/en/latest/ has (outdated) documentation, including setup instructions and a tutorial using SynPuf data.

# Installation

Special note for NERO users:

You will need to install cuda manually until cuda version is updated on the nero. Follow the following steps for nero.

1. Download the right version of cuda on your local machine and transfer it over a folder in nero [link](https://developer.nvidia.com/cuda-11.1.1-download-archive?target_os=Linux&target_arch=x86_64&target_distro=Ubuntu&target_version=1804&target_type=runfilelocal)
2. Run the installer as bash command by providing path to install such as `bash <CUDA_PATH> --installpath=<INSTALL_PATH>`, where `<CUDA_PATH>` is the path to the file you downloaded/transferred in step 1 and `<INSTALL_PATH>` is where you'd like to store the CUDA installation files. During installation, uncheck all the boxes except cuda toolkit.
3. After the installation completes, it will spit out two paths on terminal that should be put into your .bashrc file:
```
export PATH="<INSTALL_PATH>/bin:$PATH"
export LD_LIBRARY_PATH="<INSTALL_PATH>/lib64:$LD_LIBRARY_PATH"
```
4. Delete the `/tmp/cuda-installer.log` file or it will create problems (e.g., segmentation fault) for other users

Note: you may need to restart your terminal for the changes to reflect

As Nero does not have internet access, you must run the following before running the code below.

```
export DISTDIR=/local-scratch/nigam/distdir
```

Run the following:

```
<<<<<<< HEAD
conda create -n PITON_ENV python=3.10 bazel=5.3 clangxx=14 -c conda-forge
conda activate PITON_ENV
=======
conda create -n piton_env python=3.10 bazel=5 clangxx=14 -c conda-forge
conda activate piton_env
>>>>>>> 2a25d257
git clone https://github.com/som-shahlab/piton.git
cd piton
pip install -e .
```

If you want to use PyTorch for deep learning, you can install it as follows (first install numpy dependency):
```python
conda install numpy
conda install pytorch==1.12.0 torchvision==0.13.0 torchaudio==0.12.0 cudatoolkit=11.3 -c pytorch
```

# Precommit checks

## Installation
```
conda install pre-commit
conda install pytest
pre-commit install
```

## Pytest test

```
pytest tests
```

## Pre-commit test

This will run automatically on every commit.

You can also run it manually with:

```
pre-commit run --all-files
```


## Running one of our tools
```
export OMOP_SOURCE=/share/pi/nigam...
export MODIFIED_OMOP_DESTINATION=/share/pi/nigam...
python tools/blah.py $OMOP_SOURCE $MODIFIED_OMOP_DESTINATION
```


## GZIP decompression commands
```
export OMOP_SOURCE=/share/pi/nigam...
gunzip $OMOP_SOURCE/**/*.csv.gz
```

## Zstandard compression commands
```
export OMOP_SOURCE=/share/pi/nigam...
zstd -1 --rm $OMOP_SOURCE/**/*.csv
```

## Generating extract

```
export OMOP_SOURCE=/share/pi/nigam...
export EXTRACT_DESTINATION=/share/pi/nigam...
export EXTRACT_LOGS=/share/pi/nigam...

etl_stanford_omop $OMOP_SOURCE $EXTRACT_DESTINATION $EXTRACT_LOGS --num_threads 10
```<|MERGE_RESOLUTION|>--- conflicted
+++ resolved
@@ -41,13 +41,8 @@
 Run the following:
 
 ```
-<<<<<<< HEAD
 conda create -n PITON_ENV python=3.10 bazel=5.3 clangxx=14 -c conda-forge
 conda activate PITON_ENV
-=======
-conda create -n piton_env python=3.10 bazel=5 clangxx=14 -c conda-forge
-conda activate piton_env
->>>>>>> 2a25d257
 git clone https://github.com/som-shahlab/piton.git
 cd piton
 pip install -e .
