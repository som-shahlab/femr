# FEMR
### Framework for Electronic Medical Records

**FEMR** is a python package for building models using EHR data.

**FEMR** offers the following four main types of functionality. In order, they are the ability to:
1. Convert EHR and claims data into a common schema, where each patient is associated with a timeline of events extracted from the EHR
2. Apply labeling functions on that schema in order to derive labels for each patient
3. Apply featurization schemes to obtain feature matrices for each patient
4. Perform other common tasks necessary for research with EHR data

# Installation

To install **FEMR** run the following, replacing `<FEMR_ENV>` with the desired name of your conda environment:

```
conda create -n FEMR_ENV python=3.10 bazel=5.3 clangxx=14 -c conda-forge
conda activate FEMR_ENV

export BAZEL_USE_CPP_ONLY_TOOLCHAIN=1

git clone https://github.com/som-shahlab/femr.git
cd femr
pip install -e .
```

### Note: FEMR currently is only tested on Linux. Installation might not work on macOS or Windows. Support for those platforms is currently in progress.

### Special note for NERO users

As Nero does not have internet access, you must run the following before running the code below.

```
export DISTDIR=/local-scratch/nigam/distdir
```

1. Download the right version of cuda on your local machine and transfer it over a folder in nero [link](https://developer.nvidia.com/cuda-11.1.1-download-archive?target_os=Linux&target_arch=x86_64&target_distro=Ubuntu&target_version=1804&target_type=runfilelocal)
2. Run the installer as bash command by providing path to install such as `bash <CUDA_PATH> --installpath=<INSTALL_PATH>`, where `<CUDA_PATH>` is the path to the file you downloaded/transferred in step 1 and `<INSTALL_PATH>` is where you'd like to store the CUDA installation files. During installation, uncheck all the boxes except cuda toolkit.
3. After the installation completes, it will spit out two paths on terminal that should be put into your .bashrc file:
```
export PATH="<INSTALL_PATH>/bin:$PATH"
export LD_LIBRARY_PATH="<INSTALL_PATH>/lib64:$LD_LIBRARY_PATH"
```
4. Delete the `/tmp/cuda-installer.log` file or it will create problems (e.g., segmentation fault) for other users

Note: you may need to restart your terminal for the changes to reflect

### (Optional) Installing PyTorch

If you want to use PyTorch for deep learning, you can install it as follows:

```bash
conda install numpy
conda install pytorch==1.12.0 torchvision==0.13.0 torchaudio==0.12.0 cudatoolkit=11.3 -c pytorch
```

### (Optional) Installing CUDA on Nero

If you are using Nero, you will need to install CUDA manually until the CUDA version on Nero is updated. To do so, follow these steps:

1. Download version 11.1.1 of CUDA onto your local machine [from here](https://developer.nvidia.com/cuda-11.1.1-download-archive?target_os=Linux&target_arch=x86_64&target_distro=Ubuntu&target_version=1804&target_type=runfilelocal)
2. Copy your CUDA download from your local machine onto Nero, into whatever folder you'd like. We'll refer to the path to this folder as `<PATH_TO_CUDA_INSTALLER>` from now on.
    - *Note:* Nero doesn't work with `scp`. You can use an alternative like `pscp`, which functions basically identically to `scp`. You can install `pscp` on a Mac by using `brew install putty`.
3. `ssh` into Nero using `ssh <username>@nero-nigam.compute.stanford.edu`
4. On Nero, run the CUDA installer as a bash command as follows: `bash <PATH_TO_CUDA_INSTALLER> --installpath=<INSTALL_PATH>`, where `<PATH_TO_CUDA_INSTALLER>` is the path to the file you downloaded/transferred in Step #2, and `<INSTALL_PATH>` is where you'd like to save your CUDA installation files. We recommend using `~` or something similar.
5. The CUDA installer will pop-up a window during installation. Uncheck all of the boxes it presents except for the box labeled "cuda toolkit".
6. After the installation completes, the installer will print out two paths to your console. Take note of these paths, and copy them into your `.bashrc` file by running the following commands. You may need to restart your terminal for the changes to be reflected.
```
export PATH="<INSTALL_PATH>/bin:$PATH"
export LD_LIBRARY_PATH="<INSTALL_PATH>/lib64:$LD_LIBRARY_PATH"
```
4. Run `rm /tmp/cuda-installer.log` to remove the installer log (if you don't do this, it will cause a segmentation fault for other users when they try to install CUDA).

# Development

The following guides are for developers who want to contribute to **FEMR**.

<<<<<<< HEAD
## Precommit checks
=======
If you want to use PyTorch for deep learning, you can install it as follows (first install numpy dependency):
```python
conda install numpy
pip install torch==1.12.0 torchvision==0.13.0 torchaudio==0.12.0 --extra-index-url https://download.pytorch.org/whl/cu111
```
>>>>>>> 275fad66

Before committing, please run the following commands to ensure that your code is formatted correctly and passes all tests.

### Installation
```
conda install pre-commit pytest -y
pre-commit install
```

### Running

#### Test Functions

```
pytest tests
```

### Formatting Checks

```
pre-commit run --all-files
```

# Miscellaneous

## GZIP decompression commands
```
export OMOP_SOURCE=/share/pi/nigam...
gunzip $OMOP_SOURCE/**/*.csv.gz
```

## Zstandard compression commands
```
export OMOP_SOURCE=/share/pi/nigam...
zstd -1 --rm $OMOP_SOURCE/**/*.csv
```

## Generating extract

```
# Set up environment variables
#   Path to a folder containing your raw STARR-OMOP download, generated via `tools.stanford.download_bigquery.py`
export OMOP_SOURCE=/path/to/omop/folder...
#   Path to any arbitrary folder where you want to store your FEMR extract
export EXTRACT_DESTINATION=/path/to/femr/extract/folder...
#   Path to any arbitrary folder where you want to store your FEMR extract logs
export EXTRACT_LOGS=/path/to/femr/extract/logs...

# Do some data preprocessing with Stanford-specific helper scripts
#   Extract data from flowsheets
python tools/stanford/flowsheet_cleaner.py --num_threads 5 $OMOP_SOURCE "${EXTRACT_DESTINATION}_flowsheets"
#   Normalize visits
python tools/omop/normalize_visit_detail.py --num_threads 5 "${EXTRACT_DESTINATION}_flowsheets" "${EXTRACT_DESTINATION}_flowsheets_detail"

# Run actual FEMR extraction
etl_stanford_omop "${EXTRACT_DESTINATION}_flowsheets_detail" $EXTRACT_DESTINATION $EXTRACT_LOGS --num_threads 10
```

Example usage (Note: This should take ~10 minutes on a 1% extract of STARR-OMOP)

```
export OMOP_SOURCE=/local-scratch/nigam/projects/ethanid/som-rit-phi-starr-prod.starr_omop_cdm5_deid_1pcent_2022_11_09
export EXTRACT_DESTINATION=/local-scratch/nigam/projects/mwornow/piton_starr_omop_cdm5_deid_1pcent_2022_11_09
export EXTRACT_LOGS=/local-scratch/nigam/projects/mwornow/piton_starr_omop_cdm5_deid_1pcent_2022_11_09_logs

python tools/stanford/flowsheet_cleaner.py --num_threads 5 $OMOP_SOURCE "${EXTRACT_DESTINATION}_flowsheets"
python tools/omop/normalize_visit_detail.py --num_threads 5 "${EXTRACT_DESTINATION}_flowsheets" "${EXTRACT_DESTINATION}_flowsheets_detail"

etl_stanford_omop "${EXTRACT_DESTINATION}_flowsheets_detail" $EXTRACT_DESTINATION $EXTRACT_LOGS --num_threads 10
```


## Training CLMBR

The tutorial to run CLMBR model is in `tutorials/4_train_clmbr_model.py`. However, before running this script, some additional dependencies need to be installed.
Please follow the steps below:

1. Jax is one of the important package to train clmbr, but before installing that, you will need to have cuda and cudnn installed. For Nero users, please follow the
instructions above to install cuda. Additionally, install the latest version of cudnn from nvidia. You will need to create developer account and download the file for specific version
of your system. For Nero users, please go to this [link](https://developer.nvidia.com/rdp/cudnn-archive) and download the file
`Download cuDNN v8.7.0 (November 28th, 2022), for CUDA 11.x` -> `Local Installer for Linux x86_64 (Tar)` on your local computer and transfer it
over to your local folder in nero. Then follow the instruction [here](https://docs.nvidia.com/deeplearning/cudnn/install-guide/index.html)
section 1.3. Note that you need to copy over cudnn files to your local cuda. For example,

- `cp cudnn-*-archive/include/cudnn*.h <path_to_your_cuda>/include`
- `cp -P cudnn-*-archive/lib/libcudnn* <path_to_your_cuda>/lib64`
- `chmod a+r <path_to_your_cuda>/include/cudnn*.h <path_to_your_cuda>/lib64/libcudnn*`

2. Install Jax by running `pip install --upgrade "jax[cuda]" -f https://storage.googleapis.com/jax-releases/jax_cuda_releases.html`, as shown [here](https://github.com/google/jax#installation).
3. Run `pip install dm-haiku msgpack optax`<|MERGE_RESOLUTION|>--- conflicted
+++ resolved
@@ -51,7 +51,7 @@
 
 ```bash
 conda install numpy
-conda install pytorch==1.12.0 torchvision==0.13.0 torchaudio==0.12.0 cudatoolkit=11.3 -c pytorch
+pip install torch==1.12.0 torchvision==0.13.0 torchaudio==0.12.0 --extra-index-url https://download.pytorch.org/whl/cu111
 ```
 
 ### (Optional) Installing CUDA on Nero
@@ -75,15 +75,7 @@
 
 The following guides are for developers who want to contribute to **FEMR**.
 
-<<<<<<< HEAD
 ## Precommit checks
-=======
-If you want to use PyTorch for deep learning, you can install it as follows (first install numpy dependency):
-```python
-conda install numpy
-pip install torch==1.12.0 torchvision==0.13.0 torchaudio==0.12.0 --extra-index-url https://download.pytorch.org/whl/cu111
-```
->>>>>>> 275fad66
 
 Before committing, please run the following commands to ensure that your code is formatted correctly and passes all tests.
 
