# type: ignore
from __future__ import annotations

import contextlib
import datetime
import os
import shutil

import piton
import piton.datasets

# This tutorial covers the two major dataset types in piton, EventCollection
# PatientCollection

target_directory = "dataset_tutorial_target"

if os.path.exists(target_directory):
    shutil.rmtree(target_directory)
os.makedirs(target_directory)


#####################################
# Part 1: Create events             #
#####################################

# Piton stores events within EventCollections, which are an unordered series of events
# Note that there are three types of events, numeric, binary, and None

dummy_events = [
    piton.Event(
        start=datetime.datetime(1995, 1, 3),
        concept_id=0,
        value=float(34),
    ),
    piton.Event(
        start=datetime.datetime(2010, 1, 3),
<<<<<<< HEAD
        concept_id=1,
        value=memoryview(b"test_value"),
=======
        code=1,
        value="test_value",
>>>>>>> bce8c2d9
    ),
    piton.Event(
        start=datetime.datetime(2010, 1, 5),
        concept_id=2,
        value=None,
    ),
]

events = piton.datasets.EventCollection(
    os.path.join(target_directory, "events")
)

# Once we create an events object we can just start writing
# Create_writer() creates a writer object that allows you to add events to the EventCollection
# It automatically creates a new file for events
with contextlib.closing(events.create_writer()) as writer:
    for event in dummy_events:
        # Note that these are getting written to disk as part of the EventCollection
        writer.add_event(patient_id=30, event=event)


# We can also iterate over events
# Note that we need to create a reader object as thees are natively stored on disk

with events.reader() as reader:
    for event in reader:
        print(event)


#####################################
# Part 2: Create patients           #
#####################################

# Piton stores patients within PatientCollections
# These are simply generated right from EventCollections

patients = events.to_patient_collection(
    os.path.join(target_directory, "patients")
)

# We can iterate over patients

with patients.reader() as reader:
    for patient in reader:
        print(patient)


#############################################################
# Part 3: Apply a transformation to the patients            #
#############################################################

# Piton allows you to perform modifications on patients in a straightforward manner


def transform(input: piton.Patient) -> piton.Patient:
    return piton.Patient(
        patient_id=input.patient_id,
        events=[
            a
            for a in input.events
            if a.value
            != b"test_value"  # Note that text values are stored as bytes
        ],  # Remove test_value for some reason
    )


transformed_patients: piton.datasets.PatientCollection = patients.transform(
    os.path.join(target_directory, "transformed_patients"), transform
)

with transformed_patients.reader() as reader:
    for patient in reader:
        print(patient)<|MERGE_RESOLUTION|>--- conflicted
+++ resolved
@@ -29,22 +29,17 @@
 dummy_events = [
     piton.Event(
         start=datetime.datetime(1995, 1, 3),
-        concept_id=0,
+        code=0,
         value=float(34),
     ),
     piton.Event(
         start=datetime.datetime(2010, 1, 3),
-<<<<<<< HEAD
-        concept_id=1,
-        value=memoryview(b"test_value"),
-=======
         code=1,
         value="test_value",
->>>>>>> bce8c2d9
     ),
     piton.Event(
         start=datetime.datetime(2010, 1, 5),
-        concept_id=2,
+        code=2,
         value=None,
     ),
 ]
