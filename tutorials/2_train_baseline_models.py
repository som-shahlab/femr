--- conflicted
+++ resolved
@@ -10,11 +10,8 @@
 from sklearn import metrics
 from sklearn.linear_model import LogisticRegressionCV
 from sklearn.metrics import auc, precision_recall_curve
-<<<<<<< HEAD
 from sklearn.preprocessing import MaxAbsScaler
 import pandas as pd
-=======
->>>>>>> 6d7d7d16
 
 import femr
 import femr.datasets
