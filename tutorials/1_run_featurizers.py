--- conflicted
+++ resolved
@@ -25,14 +25,8 @@
     /local-scratch/nigam/projects/mwornow/data/mortality_labeled_patients_v1.pickle \
     /local-scratch/nigam/projects/mwornow/data/featurizer_branch/mortality_preprocessed_featurizers.pickle \
     /local-scratch/nigam/projects/mwornow/data/featurizer_branch/mortality_featurized_patients.pickle \
-<<<<<<< HEAD
     --labeling_function mortality \
     --num_threads 20
-=======
-    --labeling_function is_male \
-    --num_threads 10 \
-    --num_patients 10000
->>>>>>> ae57b4c1
 """
 
 
