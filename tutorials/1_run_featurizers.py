import argparse
import datetime
import os
import pickle
import time
from typing import List, Optional

import piton
import piton.datasets
from piton.featurizers.core import FeaturizerList
from piton.featurizers.featurizers import AgeFeaturizer, CountFeaturizer
from piton.labelers.core import NLabelsPerPatientLabeler, TimeHorizon
<<<<<<< HEAD
from piton.labelers.omop import (
    HighHbA1cCodeLabeler, 
    LupusCodeLabeler,
    Harutyunyan_DecompensationLabeler,
    Harutyunyan_MortalityLabeler,
)
=======
from piton.labelers.omop import ChexpertLabeler, HighHbA1cCodeLabeler, LupusCodeLabeler
>>>>>>> 63814171
from piton.labelers.omop_inpatient_admissions import (
    DummyAdmissionDischargeLabeler,
    InpatientLongAdmissionLabeler,
    InpatientMortalityLabeler,
    InpatientReadmissionLabeler,
)
from piton.labelers.omop_lab_values import (
    AnemiaLabValueLabeler,
    HyperkalemiaLabValueLabeler,
    HypoglycemiaLabValueLabeler,
    HyponatremiaLabValueLabeler,
    ThrombocytopeniaLabValueLabeler,
)

"""
Example running:

To generate admission/discharge placeholder labels on 1% extract:

    python3 tutorials/1_run_featurizers.py \
        /local-scratch/nigam/projects/mwornow/data/1_perct_extract_01_11_23 \
        /local-scratch/nigam/projects/clmbr_text_assets/data/features/mimic_3_decompensation/ \
        --labeling_function mimic_3_decompensation \
        --num_threads 20

To generate admission/discharge placeholder labels on 100% extract:

    python3 tutorials/1_run_featurizers.py \
        /local-scratch/nigam/projects/ethanid/som-rit-phi-starr-prod.starr_omop_cdm5_deid_2023_02_08_extract_v8 \
        /local-scratch/nigam/projects/clmbr_text_assets/data/features/mimic_3_decompensation/ \
        --labeling_function mimic_3_decompensation \
        --num_threads 20

To run a real labeler:

    python3 tutorials/1_run_featurizers.py \
        /local-scratch/nigam/projects/mwornow/data/1_perct_extract_01_11_23 \
        /local-scratch/nigam/projects/clmbr_text_assets/data/features/lupus/ \
        --labeling_function lupus \
        --max_labels_per_patient 5 \
        --num_threads 20

    python3 tutorials/1_run_featurizers.py \
        /local-scratch/nigam/projects/ethanid/som-rit-phi-starr-prod.starr_omop_cdm5_deid_2022_09_05_extract_v5 \
        /local-scratch/nigam/projects/clmbr_text_assets/data/features/anemia_lab/ \
        --labeling_function anemia_lab \
        --max_labels_per_patient 5 \
        --num_threads 20


    # This is specific to Chexpert Labeler, which is a bit different than other labelers
    python3 1_run_featurizers.py \
        /local-scratch/nigam/projects/ethanid/som-rit-phi-starr-prod.starr_omop_cdm5_deid_2023_02_08_extract_v8 \
        /local-scratch/nigam/projects/rthapa84/data/MLHC/chexpert \
        --labeling_function chexpert \
        --num_threads 20 \
        --path_to_chexpert_csv /local-scratch/nigam/projects/rthapa84/data/MLHC/chexpert_labeled_radiology_notes_03_01_23.csv
"""


def save_to_pkl(object_to_save, path_to_file: str):
    """Save object to pkl file."""
    os.makedirs(os.path.dirname(path_to_file), exist_ok=True)
    with open(path_to_file, "wb") as fd:
        pickle.dump(object_to_save, fd)


LABELING_FUNCTIONS: List[str] = [
    # All admission/discharge times
    "admission_discharge",
    # CLMBR code-based tasks
    "mortality",
    "long_los",
    "readmission",
    # Other code-based tasks
    "lupus",
    "high_hba1c",
    # MIMIC-III Benchmark tasks
    "mimic_3_decompensation",
    "mimic_3_mortality",
    # Lab-value tasks
    "thrombocytopenia_lab",
    "hyperkalemia_lab",
    "hypoglycemia_lab",
    "hyponatremia_lab",
    "anemia_lab",
    "chexpert",
]

if __name__ == "__main__":
    START_TIME = time.time()

    def print_log(name: str, content: str):
        print(f"{int(time.time() - START_TIME)} | {name} | {content}")

    parser = argparse.ArgumentParser(description="Run Piton featurization")

    parser.add_argument(
        "path_to_patient_database",
        type=str,
        help="Path of folder to the Piton PatientDatabase. Example: '/local-scratch/nigam/projects/ethanid/som-rit-phi-starr-prod.starr_omop_cdm5_deid_2022_09_05_extract_v5/'",
    )

    parser.add_argument(
        "path_to_output_dir",
        type=str,
        help=(
            "Path to save files output by featurizer."
            " This folder will contain these files: labeled_patients.pkl, preprocessed_featurizers.pkl, and featurized_patients.pkl."
            " Example: '/local-scratch/nigam/projects/rthapa84/data/mortality/'"
        ),
    )

    parser.add_argument(
        "--labeling_function",
        type=str,
        help="Name of labeling function to create.",
        choices=LABELING_FUNCTIONS,
        default=LABELING_FUNCTIONS[0],
    )

    parser.add_argument(
        "--num_threads",
        type=int,
        help="The number of threads to use",
        default=1,
    )

    parser.add_argument(
        "--max_labels_per_patient",
        type=int,
        help="Max number of labels to keep per patient (excess labels are randomly discarded)",
        default=None,
    )

    parser.add_argument(
        "--num_patients",
        type=int,
        help="Number of patients to use (used for DEBUGGING)",
        default=None,
    )
    parser.add_argument(
        "--path_to_chexpert_csv",
        type=str,
        help="Path to chexpert labeled csv file. Specific to chexpert labeler",
        default=None,
    )

    # Parse CLI args
    args = parser.parse_args()
    PATH_TO_PATIENT_DATABASE: str = args.path_to_patient_database
    PATH_TO_OUTPUT_DIR: str = args.path_to_output_dir
    NUM_THREADS: int = args.num_threads
    NUM_PATIENTS: Optional[int] = args.num_patients
    MAX_LABELS_PER_PATIENT: int = args.max_labels_per_patient

    # create directories to save files
    PATH_TO_SAVE_LABELED_PATIENTS: str = os.path.join(PATH_TO_OUTPUT_DIR, "labeled_patients.pkl")
    PATH_TO_SAVE_PREPROCESSED_FEATURIZERS: str = os.path.join(PATH_TO_OUTPUT_DIR, "preprocessed_featurizers.pkl")
    PATH_TO_SAVE_FEATURIZED_PATIENTS: str = os.path.join(PATH_TO_OUTPUT_DIR, "featurized_patients.pkl")
    os.makedirs(PATH_TO_OUTPUT_DIR, exist_ok=True)

    # Load PatientDatabase + Ontology
    database = piton.datasets.PatientDatabase(PATH_TO_PATIENT_DATABASE)
    ontology = database.get_ontology()
    print_log("PatientDatabase", "Loaded from: " + PATH_TO_PATIENT_DATABASE)

    # Define the labeling function.
    year_time_horizon: TimeHorizon = TimeHorizon(datetime.timedelta(days=0), datetime.timedelta(days=365))
    if args.labeling_function == "admission_discharge":
        labeler = DummyAdmissionDischargeLabeler(ontology)
    elif args.labeling_function == "mortality":
        labeler = InpatientMortalityLabeler(ontology)
    elif args.labeling_function == "long_los":
        labeler = InpatientLongAdmissionLabeler(ontology)
    elif args.labeling_function == "readmission":
        labeler = InpatientReadmissionLabeler(ontology)
    elif args.labeling_function == "mimic_3_decompensation":
        labeler = Harutyunyan_DecompensationLabeler(ontology)
    elif args.labeling_function == "mimic_3_mortality":
        labeler = Harutyunyan_MortalityLabeler(ontology)
    elif args.labeling_function == "lupus":
        labeler = LupusCodeLabeler(ontology, year_time_horizon)
    elif args.labeling_function == "thrombocytopenia_lab":
        labeler = ThrombocytopeniaLabValueLabeler(ontology, "severe")
    elif args.labeling_function == "hyperkalemia_lab":
        labeler = HyperkalemiaLabValueLabeler(ontology, "severe")
    elif args.labeling_function == "hypoglycemia_lab":
        labeler = HypoglycemiaLabValueLabeler(ontology, "severe")
    elif args.labeling_function == "hyponatremia_lab":
        labeler = HyponatremiaLabValueLabeler(ontology, "severe")
    elif args.labeling_function == "anemia_lab":
        labeler = AnemiaLabValueLabeler(ontology, "severe")
    elif args.labeling_function == "chexpert":
        assert args.path_to_chexpert_csv is not None, f"path_to_chexpert_csv cannot be {args.path_to_chexpert_csv}"
        labeler = ChexpertLabeler(args.path_to_chexpert_csv)
    else:
        raise ValueError(
            f"Labeling function `{args.labeling_function}` not supported. Must be one of: {LABELING_FUNCTIONS}."
        )
    print_log("Labeler", f"Using Labeler `{args.labeling_function}`")

    # Determine how many labels to keep per patient
<<<<<<< HEAD
    if MAX_LABELS_PER_PATIENT is not None:
        # Don't throw out labels for admission/discharge placeholder, otherwise
        # defeats the purpose of this labeler
        labeler = NLabelsPerPatientLabeler(labeler, num_labels=MAX_LABELS_PER_PATIENT, seed=0)
=======
    if args.labeling_function not in ["admission_discharge", "chexpert"]:
        # Don't throw out labels for admission/discharge placeholder, otherwise
        # defeats the purpose of this labeler
        # For chexpert, there is already inbuilt num of labels per patient
        labeler = NLabelsPerPatientLabeler(labeler, seed=0, num_labels=MAX_LABELS_PER_PATIENT)
>>>>>>> 63814171
        print_log(
            "Labeler",
            f"Keeping max of {MAX_LABELS_PER_PATIENT} labels per patient",
        )
    else:
        print_log("Labeler", f"Keeping ALL labels per patient")

    print_log("Labeling Patients", "Starting")

    if args.labeling_function != "chexpert":
        labeled_patients = labeler.apply(
            path_to_patient_database=PATH_TO_PATIENT_DATABASE,
            num_threads=NUM_THREADS,
            num_patients=NUM_PATIENTS,
        )
    else:
        labeled_patients = labeler.apply(
            path_to_patient_database=PATH_TO_PATIENT_DATABASE,
            num_threads=NUM_THREADS,
            num_labels=MAX_LABELS_PER_PATIENT,
        )

    save_to_pkl(labeled_patients, PATH_TO_SAVE_LABELED_PATIENTS)
    print_log("Labeling Patients", "Finished")
    print("Length of labeled_patients", len(labeled_patients))

    # Lets use both age and count featurizer
    age = AgeFeaturizer()
    count = CountFeaturizer(is_ontology_expansion=True)
    featurizer_age_count = FeaturizerList([age, count])

    # Preprocessing the featurizers, which includes processes such as normalizing age.
    print_log("Preprocessing Featurizer", "Starting")
    featurizer_age_count.preprocess_featurizers(PATH_TO_PATIENT_DATABASE, labeled_patients, NUM_THREADS)
    save_to_pkl(featurizer_age_count, PATH_TO_SAVE_PREPROCESSED_FEATURIZERS)
    print_log("Preprocessing Featurizer", "Finished")

    print_log("Featurize Patients", "Starting")
    results = featurizer_age_count.featurize(PATH_TO_PATIENT_DATABASE, labeled_patients, NUM_THREADS)
    save_to_pkl(results, PATH_TO_SAVE_FEATURIZED_PATIENTS)
    print_log("Featurize Patients", "Finished")

    print_log("FINISH", "Done")<|MERGE_RESOLUTION|>--- conflicted
+++ resolved
@@ -10,16 +10,12 @@
 from piton.featurizers.core import FeaturizerList
 from piton.featurizers.featurizers import AgeFeaturizer, CountFeaturizer
 from piton.labelers.core import NLabelsPerPatientLabeler, TimeHorizon
-<<<<<<< HEAD
 from piton.labelers.omop import (
-    HighHbA1cCodeLabeler, 
     LupusCodeLabeler,
     Harutyunyan_DecompensationLabeler,
     Harutyunyan_MortalityLabeler,
+    ChexpertLabeler,
 )
-=======
-from piton.labelers.omop import ChexpertLabeler, HighHbA1cCodeLabeler, LupusCodeLabeler
->>>>>>> 63814171
 from piton.labelers.omop_inpatient_admissions import (
     DummyAdmissionDischargeLabeler,
     InpatientLongAdmissionLabeler,
@@ -223,18 +219,10 @@
     print_log("Labeler", f"Using Labeler `{args.labeling_function}`")
 
     # Determine how many labels to keep per patient
-<<<<<<< HEAD
     if MAX_LABELS_PER_PATIENT is not None:
         # Don't throw out labels for admission/discharge placeholder, otherwise
         # defeats the purpose of this labeler
         labeler = NLabelsPerPatientLabeler(labeler, num_labels=MAX_LABELS_PER_PATIENT, seed=0)
-=======
-    if args.labeling_function not in ["admission_discharge", "chexpert"]:
-        # Don't throw out labels for admission/discharge placeholder, otherwise
-        # defeats the purpose of this labeler
-        # For chexpert, there is already inbuilt num of labels per patient
-        labeler = NLabelsPerPatientLabeler(labeler, seed=0, num_labels=MAX_LABELS_PER_PATIENT)
->>>>>>> 63814171
         print_log(
             "Labeler",
             f"Keeping max of {MAX_LABELS_PER_PATIENT} labels per patient",
