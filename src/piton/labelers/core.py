--- conflicted
+++ resolved
@@ -79,24 +79,10 @@
         patients = PatientDatabase(path_to_patient_database)
 
     # Hacky workaround for Ontology not being picklable
-<<<<<<< HEAD
     if hasattr(labeling_function, "ontology") and labeling_function.ontology is None and path_to_patient_database:
         labeling_function.ontology = patients.get_ontology() # type: ignore
     if hasattr(labeling_function, "labeler") and hasattr(labeling_function.labeler, 'ontology') and labeling_function.labeler.ontology is None and path_to_patient_database:
         labeling_function.labeler.ontology = patients.get_ontology() # type: ignore
-=======
-    if (
-        hasattr(labeling_function, "ontology")
-        and labeling_function.ontology is None
-    ):
-        labeling_function.ontology = patients.get_ontology()  # type: ignore
-    if (
-        hasattr(labeling_function, "labeler")
-        and hasattr(labeling_function.labeler, "ontology")
-        and labeling_function.labeler.ontology is None
-    ):
-        labeling_function.labeler.ontology = patients.get_ontology()  # type: ignore
->>>>>>> 5c21434a
 
     patients_to_labels: Dict[int, List[Label]] = {}
     for patient_id in patient_ids:
