"""Labeling functions for OMOP data."""
from __future__ import annotations

import datetime
<<<<<<< HEAD
from collections import deque, defaultdict
from typing import Dict, List, Optional, Set, Tuple, Callable
=======
from collections import defaultdict, deque
from typing import Dict, List, Optional, Set, Tuple
>>>>>>> 6f2b3124

from .. import Event, Patient
from ..extension import datasets as extension_datasets
from .core import (
    Label,
    Labeler,
    LabelType,
    TimeHorizon,
    TimeHorizonEventLabeler,
)


def get_visit_concepts() -> List[str]:
    return ["Visit/IP"]


def get_inpatient_admission_concepts() -> List[str]:
    return ["Visit/IP"]


def get_death_concepts() -> List[str]:
    return [
        "Death Type/OMOP generated",
        "Condition Type/OMOP4822053",
    ]

def move_datetime_to_end_of_day(date: datetime.datetime) -> datetime.datetime:
    return date.replace(hour=23, minute=59, second=59)

def get_visit_codes(ontology: extension_datasets.Ontology) -> List[int]:
    return [ y for x in get_visit_concepts() for y in _get_all_children(ontology, ontology.get_dictionary().index(x)) ]

def get_inpatient_admission_codes(ontology: extension_datasets.Ontology) -> List[int]:
    return [ y for x in get_inpatient_admission_concepts() for y in _get_all_children(ontology, ontology.get_dictionary().index(x)) ]

def group_events_by_visit_id(patient: Patient) -> Dict[int, List[Event]]:
    """Return a dict mapping `visit_id` to a list of events in that visit."""
    visit_id_to_events: Dict[int, List[Event]] = defaultdict(list)
    for e in patient.events:
        if e.visit_id is None:
            # Ignore events that don't have a `visit_id`
            continue
        visit_id_to_events[e.visit_id].append(e)
    return dict(visit_id_to_events)

# TODO - Move this visit transformation logic to ETL pipeline
def group_inpatient_events_by_visit_id(patient: Patient, ontology: extension_datasets.Ontology) -> Dict[int, List[Event]]:
    """Return a dict mapping `visit_id` to a list of events in that INPATIENT visit (i.e. discard all non-INPATIENT visits), 
    based on combining the `visit_occurrence` and `visit_detail` OMOP table.
    
    If multiple `visit_detail` events have the same `visit_id`, this only keeps the first one.
    
    If multiple `visit_occurrence` events have the same `visit_id`, this prioritizes whichever one has an "inpatient" label.
    """
    events_by_visit_id: Dict[int, List[Event]] = group_events_by_visit_id(patient)
    admission_codes: List[int] = get_inpatient_admission_codes(ontology)
    # In the below code, we combine the best of both the `visit_occurrence` and `visit_detail` tables
    # to get more accurate inpatient visit times.
    #
    # Loop through all patient's events, keeping track of each unique `visit_id` we see
    # belonging to an event from the `visit_occurrence` table. If we see a corresponding event
    # from the `visit_occurrence` table with the same `visit_id` as an event from the
    # `visit_detail` table, then assign the `visit_occurrence` event's code to the `visit_detail` event.
    #
    # This is necessary b/c the `visit_detail` table keeps accurate track of (start, end) times but doesn't
    # distinguish inpatient from outpatient visits, while the `visit_occurrence` table does explicitly label
    # inpatient visits but has inaccurate (start, end) event times
<<<<<<< HEAD
    inpatient_events_by_visit_id = {}
    for visit_id, events in events_by_visit_id.items():
        is_inpatient: bool = False
        event: Optional[Event] = None
        for e in events:
            if e.omop_table == 'visit_occurrence':
                # Track inpatient status
                # If multiple `visit_occurrence` events for same visit, then the 'inpatient' label overrides the others
                is_inpatient = is_inpatient or (e.code in admission_codes)
            elif e.omop_table == 'visit_detail':
                # Track (start, end) status
                # We use the `visit_detail` event as the canonical event for this visit
                if event is None:
                    # If multiple `visit_detail` events with the same `visit_id`, then we only keep the first one
                    event = e
        if is_inpatient and event:
            inpatient_events_by_visit_id[visit_id] = events
    return inpatient_events_by_visit_id
=======
    is_visit_id_inpatient: defaultdict = defaultdict(
        bool
    )  # [key] = visit_id, [value] = TRUE if this is an inpatient admission
    for e in patient.events:
        if e.omop_table == "visit_occurrence":
            # Track inpatient status
            # If multiple visit_occurrence labels for same visit, then we'll take the 'inpatient' label
            is_visit_id_inpatient[e.visit_id] = (
                e.code in admission_codes
            ) or is_visit_id_inpatient[e.visit_id]
        elif e.omop_table == "visit_detail":
            # Track (start, end) status
            admissions.append(e)
    # Remove events that were not labeled 'inpatient' using the `visit_occurrence` table
    admissions = [e for e in admissions if is_visit_id_inpatient[e.visit_id]]
    return admissions

>>>>>>> 6f2b3124

def get_inpatient_admission_discharge_times(
    patient: Patient, ontology: extension_datasets.Ontology
) -> List[Tuple[datetime.datetime, datetime.datetime]]:
    """Return a list of (admission, discharge) times for all inpatient visits."""
    inpatient_events_by_visit_id = group_inpatient_events_by_visit_id(patient, ontology)
    admission_discharge_times: List[Tuple[datetime.datetime, datetime.datetime]] = []
    for visit_id, events in inpatient_events_by_visit_id.items():
        for e in events:
            if e.omop_table == 'visit_detail':
                if e.start is None:
                    raise RuntimeError(f"Every `visit_detail` event must have a start time, but none found for {e}")
                if e.end is None:
                    raise RuntimeError(f"Every `visit_detail` event must have a end time, but none found for {e}")
                admission_discharge_times.append((e.start, e.end))
                # Only keep the first (admission, discharge) time that we see for this visit, so
                # break after we find it
                break
    return admission_discharge_times

def map_omop_concept_ids_to_piton_codes(
    ontology: extension_datasets.Ontology, omop_concept_ids: List[int], is_ontology_expansion: bool = True,
) -> Set[int]:
    """Maps OMOP concept IDs (e.g. 3939430) => Piton codes (e.g. 123).
        If `is_ontology_expansion` is True, then this function will also return all children of the given codes.
    """
    codes: Set[int] = set()
    for omop_concept_id in omop_concept_ids:
        # returns `None` if `omop_concept_id` is not found in the ontology
        piton_code: Optional[int] = ontology.get_code_from_concept_id(omop_concept_id)
        if piton_code is None:
            print(f"OMOP Concept ID {omop_concept_id} not found in ontology")
        else:
            codes.update(_get_all_children(ontology, piton_code) if is_ontology_expansion else { piton_code })
    return codes

def map_omop_concept_codes_to_piton_codes(
    ontology: extension_datasets.Ontology, omop_concept_codes: List[str], is_ontology_expansion: bool = True,
) -> Set[int]:
    """Maps OMOP codes (e.g. "LOINC/123") => Piton codes (e.g. 123).
        If `is_ontology_expansion` is True, then this function will also return all children of the given codes.
    """
    codes: Set[int] = set()
    for omop_concept_code in omop_concept_codes:
        try:
            piton_code = ontology.get_dictionary().index(omop_concept_code)
        except ValueError:
            raise ValueError(
                f"OMOP Concept Code {omop_concept_code} not found in ontology."
            )
        codes.update(_get_all_children(ontology, piton_code) if is_ontology_expansion else { piton_code })
    return codes

# TODO - move this into the ontology class
def _get_all_children(
    ontology: extension_datasets.Ontology, code: int
) -> Set[int]:
    children_code_set = set([code])
    parent_deque = deque([code])

    while len(parent_deque) > 0:
        temp_parent_code: int = parent_deque.popleft()
        for temp_child_code in ontology.get_children(temp_parent_code):
            children_code_set.add(temp_child_code)
            parent_deque.append(temp_child_code)

    return children_code_set


##########################################################
##########################################################
# Abstract classes derived from Labeler
##########################################################
##########################################################


class WithinVisitLabeler(Labeler):
    """
    The `WithinVisitLabeler` predicts whether or not a patient experiences a specific event (i.e. has a `code` within
    `self.outcome_codes`) within each visit.

    Prediction Time: Start of each visit (adjusted by `self.prediction_adjustment_timedelta` if provided)

    IMPORTANT: This labeler assumes that every event has a `event.visit_id` property.
    """

    def __init__(
        self,
        ontology: extension_datasets.Ontology,
        outcome_codes: List[int],
        prediction_time_adjustment_func: Optional[Callable] = None,
    ):
        """`prediction_time_adjustment_func` is a function that takes in a `datetime.datetime` and returns a different `datetime.datetime`."""
        self.ontology = ontology
        self.outcome_codes: List[int] = outcome_codes
        self.prediction_time_adjustment_func: Callable = prediction_time_adjustment_func if prediction_time_adjustment_func is not None else lambda x: x

    def label(self, patient: Patient) -> List[Label]:
        """Label all visits with whether the patient experiences outcomes
        in `self.outcome_codes` during each visit."""
        events_by_visit_id: Dict[int, List[Event]] = group_events_by_visit_id(patient)
        return self.label_each_visit(events_by_visit_id)
    
    def label_each_visit(self, events_by_visit_id: Dict[int, List[Event]]):
        """Given a set of events grouped by `visit_id`, label each visit with whether the patient experiences outcomes.
        
        This is separated from the `label()` function so that it can be used by other labelers that extend this class with
        different filtering criteria applied to visits (i.e. just Inpatient visits, just Outpatient visits, etc.)
        """
        labels: List[Label] = []
        # Loop through all visits in patient, check if outcome occurs during visit
        # and if so, mark that it occurred in `labels`.
        for visit_id, events in events_by_visit_id.items():
            is_outcome_occurs: bool = False
            visit_event: Optional[Event] = None
            for e in events:
                if e.omop_table == 'visit_detail':
                    # Track the (start, end) of this visit_id from its `visit_detail` event
                    visit_event = e
                if e.code in self.outcome_codes:
                    # This is an outcome event
                    is_outcome_occurs: bool = True
            if visit_event is None:
                raise RuntimeError(f"Every `visit_id` must have an event from the `visit_detail` OMOP table associated with it, but no `visit_detail` events were found with `visit_id={visit_id}`.")
            prediction_time: datetime.datetime = self.prediction_time_adjustment_func(visit_event.start)
            labels.append(Label(prediction_time, is_outcome_occurs))
        return labels

    def get_labeler_type(self) -> LabelType:
        return "boolean"


##########################################################
##########################################################
# Abstract classes derived from TimeHorizonEventLabeler
##########################################################
##########################################################


class CodeLabeler(TimeHorizonEventLabeler):
    """Apply a label based on 1+ outcome_codes' occurrence(s) over a fixed time horizon."""

    def __init__(
        self,
        outcome_codes: List[int],
        time_horizon: TimeHorizon,
        prediction_codes: Optional[List[int]] = None,
        prediction_time_adjustment_func: Optional[Callable] = None,
    ):
        """Create a CodeLabeler, which labels events whose index in your Ontology is in `self.outcome_codes`

        Args:
            prediction_codes (List[int]): Events that count as an occurrence of the outcome.
            time_horizon (TimeHorizon): An interval of time. If the event occurs during this time horizon, then
                the label is TRUE. Otherwise, FALSE.
            prediction_codes (Optional[List[int]]): If not None, limit events at which you make predictions to
                only events with an `event.code` in these codes.
            prediction_time_adjustment_func (Optional[Callable]). A function that takes in a `datetime.datetime` 
                and returns a different `datetime.datetime`.
        """
        self.outcome_codes: List[int] = outcome_codes
        self.time_horizon: TimeHorizon = time_horizon
        self.prediction_codes: Optional[List[int]] = prediction_codes
        self.prediction_time_adjustment_func: Callable = prediction_time_adjustment_func if prediction_time_adjustment_func is not None else lambda x: x

    def get_prediction_times(self, patient: Patient) -> List[datetime.datetime]:
        """Return each event's start time (possibly modified by prediction_time_adjustment_func) 
        as the time to make a prediction. Default to all events whose `code` is in `self.prediction_codes`."""
        times: List[datetime.datetime] = []
        for e in patient.events:
            prediction_time: datetime.datetime = self.prediction_time_adjustment_func(e.start)
            if (self.prediction_codes is None) or (e.code in self.prediction_codes):
                times.append(prediction_time)
        return times
    
    def get_time_horizon(self) -> TimeHorizon:
        return self.time_horizon

    def get_outcome_times(self, patient: Patient) -> List[datetime.datetime]:
        """Return the start times of this patient's events whose `code` is in `self.outcome_codes`."""
        times: List[datetime.datetime] = []
        for event in patient.events:
            if event.code in self.outcome_codes:
                times.append(event.start)
        return times


class OMOPConceptCodeLabeler(CodeLabeler):
    """Same as CodeLabeler, but add the extra step of mapping OMOP concept IDs
    (stored in `omop_concept_ids`) to Piton codes (stored in `codes`)."""

    # parent OMOP concept codes, from which all the outcome
    # are derived (as children from our ontology)
    original_omop_concept_codes: List[str] = []

    def __init__(
        self,
        ontology: extension_datasets.Ontology,
        time_horizon: TimeHorizon,
        prediction_codes: Optional[List[int]] = None,
        prediction_time_adjustment_func: Optional[Callable] = None,
    ):
        outcome_codes: List[int] = list(map_omop_concept_codes_to_piton_codes(ontology, self.original_omop_concept_codes, is_ontology_expansion=True))
        super().__init__(
            outcome_codes=outcome_codes,
            time_horizon=time_horizon,
            prediction_codes=prediction_codes,
            prediction_time_adjustment_func=prediction_time_adjustment_func,
        )


##########################################################
##########################################################
# Labeling functions derived from CodeLabeler
##########################################################
##########################################################


class MortalityCodeLabeler(CodeLabeler):
    """Apply a label for whether or not a patient dies within the `time_horizon`.
    Make prediction at admission time.
    """

    def __init__(
        self,
        ontology: extension_datasets.Ontology,
        time_horizon: TimeHorizon,
        prediction_codes: Optional[List[int]] = None,
        prediction_time_adjustment_func: Optional[Callable] = None,
    ):
        """Create a Mortality labeler."""
        outcome_codes = list(map_omop_concept_codes_to_piton_codes(ontology, get_death_concepts(), is_ontology_expansion=True))

        super().__init__(
            outcome_codes=outcome_codes,
            time_horizon=time_horizon,
            prediction_codes=prediction_codes,
            prediction_time_adjustment_func=prediction_time_adjustment_func,
        )


class LupusCodeLabeler(CodeLabeler):
    """
    Label if patient is diagnosed with Lupus.
    """

    def __init__(
        self,
        ontology: extension_datasets.Ontology,
        time_horizon: TimeHorizon,
        prediction_codes: Optional[List[int]] = None,
        prediction_time_adjustment_func: Optional[Callable] = None,
    ):
        concept_codes: List[str] = ["SNOMED/55464009", "SNOMED/201436003"]
        outcome_codes = list(map_omop_concept_codes_to_piton_codes(ontology, concept_codes, is_ontology_expansion=True))
        super().__init__(
            outcome_codes=outcome_codes,
            time_horizon=time_horizon,
            prediction_codes=prediction_codes,
            prediction_time_adjustment_func=prediction_time_adjustment_func,
        )


class HighHbA1cCodeLabeler(Labeler):
    """
    The high HbA1c labeler tries to predict whether a non-diabetic patient will test as diabetic.
    Note: This labeler will only trigger at most once every 6 months.
    """

    def __init__(
        self,
        ontology: extension_datasets.Ontology,
        last_trigger_timedelta: datetime.timedelta = datetime.timedelta(
            days=180
        ),
    ):
        """Create a High HbA1c (i.e. diabetes) labeler."""
        self.last_trigger_timedelta = last_trigger_timedelta

        HbA1c_str: str = "LOINC/4548-4"
        self.hba1c_lab_code = ontology.get_dictionary().index(HbA1c_str)

        diabetes_str: str = "SNOMED/44054006"
        diabetes_code = ontology.get_dictionary().index(diabetes_str)
        self.diabetes_codes = _get_all_children(ontology, diabetes_code)

    def label(self, patient: Patient) -> List[Label]:
        if len(patient.events) == 0:
            return []

        high_cutoff_threshold: float = 6.5
        labels: List[Label] = []
        last_trigger: Optional[datetime.datetime] = None

        first_diabetes_code_date = None
        for event in patient.events:
            if event.code in self.diabetes_codes:
                first_diabetes_code_date = event.start
                break

        for event in patient.events:

            if (
                first_diabetes_code_date is not None
                and event.start > first_diabetes_code_date
            ):
                break

            if event.value is None or type(event.value) is memoryview:
                continue

            if event.code == self.hba1c_lab_code:
                is_diabetes = float(event.value) > high_cutoff_threshold
                if last_trigger is None or (
                    event.start - last_trigger > self.last_trigger_timedelta
                ):
                    labels.append(
                        Label(
                            time=event.start - datetime.timedelta(minutes=1),
                            value=is_diabetes,
                        )
                    )
                    last_trigger = event.start

                if is_diabetes:
                    break

        return labels

    def get_labeler_type(self) -> LabelType:
        return "boolean"


##########################################################
##########################################################
# Labeling functions derived from OMOPConceptCodeLabeler
##########################################################
##########################################################


class HypoglycemiaCodeLabeler(OMOPConceptCodeLabeler):
    """Apply a label for whether a patient has at 1+ explicitly
    coded occurrence(s) of Hypoglycemia in `time_horizon`."""

    # fmt: off
    original_omop_concept_codes = [
        'SNOMED/267384006', 'SNOMED/421725003', 'SNOMED/719216001',
        'SNOMED/302866003', 'SNOMED/237633009', 'SNOMED/120731000119103',
        'SNOMED/190448007', 'SNOMED/230796005', 'SNOMED/421437000',
        'SNOMED/52767006', 'SNOMED/237637005', 'SNOMED/84371000119108'
    ]
    # fmt: on


class AKICodeLabeler(OMOPConceptCodeLabeler):
    """Apply a label for whether a patient has at 1+ explicitly
    coded occurrence(s) of AKI in `time_horizon`."""

    # fmt: off
    original_omop_concept_codes = [
        'SNOMED/14669001', 'SNOMED/298015003', 'SNOMED/35455006',
    ]
    # fmt: on


class AnemiaCodeLabeler(OMOPConceptCodeLabeler):
    """Apply a label for whether a patient has at 1+ explicitly
    coded occurrence(s) of Anemia in `time_horizon`."""

    # fmt: off
    original_omop_concept_codes = [
        'SNOMED/271737000', 'SNOMED/713496008', 'SNOMED/713349004', 'SNOMED/767657005',
        'SNOMED/111570005', 'SNOMED/691401000119104', 'SNOMED/691411000119101',
    ]
    # fmt: on


class HyperkalemiaCodeLabeler(OMOPConceptCodeLabeler):
    """Apply a label for whether a patient has at 1+ explicitly
    coded occurrence(s) of Hyperkalemia in `time_horizon`."""

    # fmt: off
    original_omop_concept_codes = [
        'SNOMED/14140009',
    ]
    # fmt: on


class HyponatremiaCodeLabeler(OMOPConceptCodeLabeler):
    """Apply a label for whether a patient has at 1+ explicitly
    coded occurrence(s) of Hyponatremia in `time_horizon`."""

    # fmt: off
    original_omop_concept_codes = [
        'SNOMED/267447008', 'SNOMED/89627008'
    ]
    # fmt: on


class ThrombocytopeniaCodeLabeler(OMOPConceptCodeLabeler):
    """Apply a label for whether a patient has at 1+ explicitly
    coded occurrence(s) of Thrombocytopenia in `time_horizon`."""

    # fmt: off
    original_omop_concept_codes = [
        'SNOMED/267447008', 'SNOMED/89627008',
    ]
    # fmt: on


class NeutropeniaCodeLabeler(OMOPConceptCodeLabeler):
    """Apply a label for whether a patient has at 1+ explicitly
    coded occurrence(s) of Neutkropenia in `time_horizon`."""

    # fmt: off
    original_omop_concept_codes = [
        'SNOMED/165517008',
    ]
    # fmt: on


##########################################################
##########################################################
# Other labeling functions
##########################################################
##########################################################


class OpioidOverdoseLabeler(TimeHorizonEventLabeler):
    """
    TODO - check
    The opioid overdose labeler predicts whether or not an opioid overdose will occur in the time horizon
    after being prescribed opioids.
    It is conditioned on the patient being prescribed opioids.
    """

    def __init__(
        self, ontology: extension_datasets.Ontology, time_horizon: TimeHorizon
    ):
        self.time_horizon: TimeHorizon = time_horizon

        dictionary = ontology.get_dictionary()
        icd9_codes: List[str] = [
            "E850.0",
            "E850.1",
            "E850.2",
            "965.00",
            "965.01",
            "965.02",
            "965.09",
        ]
        icd10_codes: List[str] = ["T40.0", "T40.1", "T40.2", "T40.3", "T40.4"]

        self.overdose_codes: Set[int] = set()
        for code in icd9_codes:
            self.overdose_codes |= _get_all_children(
                ontology, dictionary.index("ICD9CM/" + code)
            )
        for code in icd10_codes:
            self.overdose_codes |= _get_all_children(
                ontology, dictionary.index("ICD10CM/" + code)
            )

        self.opioid_codes = _get_all_children(
            ontology, dictionary.index("ATC/N02A")
        )

    def get_outcome_times(self, patient: Patient) -> List[datetime.datetime]:
        """Return the start times of this patient's events whose `code` is in `self.overdose_codes`."""
        times: List[datetime.datetime] = []
        for event in patient.events:
            if event.code in self.overdose_codes:
                times.append(event.start)
        return times

    def get_prediction_times(self, patient: Patient) -> List[datetime.datetime]:
        """Return a sorted list containing the datetimes at which we'll make a prediction."""
        times: List[datetime.datetime] = []
        for event in patient.events:
            if event.code in self.opioid_codes:
                times.append(event.start)
        return times

    def get_time_horizon(self) -> TimeHorizon:
        return self.time_horizon

    def get_labeler_type(self) -> LabelType:
        return "boolean"


class IsMaleLabeler(Labeler):
    """Apply a label for whether or not a patient is male or not.

    The prediction time is on admission.

    This is primarily intended as a "debugging" labeler that should be "trivial" and get 1.0 AUROC.

    """

    def __init__(self, ontology: extension_datasets.Ontology):
        self.male_code: int = ontology.get_dictionary().index("Gender/M")

    def label(self, patient: Patient) -> List[Label]:
        """Label this patient as Male (TRUE) or not (FALSE)."""
        # Determine if patient is male
        is_male: bool = self.male_code in [e.code for e in patient.events]

        # Apply `is_male` label to every admission
        labels: List[Label] = []
        for event in patient.events:
            if event.code in get_inpatient_admission_concepts():
                labels.append(Label(time=event.start, value=is_male))
        return labels

    def get_labeler_type(self) -> LabelType:
        return "boolean"


if __name__ == "__main__":
    pass<|MERGE_RESOLUTION|>--- conflicted
+++ resolved
@@ -2,13 +2,8 @@
 from __future__ import annotations
 
 import datetime
-<<<<<<< HEAD
 from collections import deque, defaultdict
 from typing import Dict, List, Optional, Set, Tuple, Callable
-=======
-from collections import defaultdict, deque
-from typing import Dict, List, Optional, Set, Tuple
->>>>>>> 6f2b3124
 
 from .. import Event, Patient
 from ..extension import datasets as extension_datasets
@@ -76,7 +71,6 @@
     # This is necessary b/c the `visit_detail` table keeps accurate track of (start, end) times but doesn't
     # distinguish inpatient from outpatient visits, while the `visit_occurrence` table does explicitly label
     # inpatient visits but has inaccurate (start, end) event times
-<<<<<<< HEAD
     inpatient_events_by_visit_id = {}
     for visit_id, events in events_by_visit_id.items():
         is_inpatient: bool = False
@@ -95,25 +89,6 @@
         if is_inpatient and event:
             inpatient_events_by_visit_id[visit_id] = events
     return inpatient_events_by_visit_id
-=======
-    is_visit_id_inpatient: defaultdict = defaultdict(
-        bool
-    )  # [key] = visit_id, [value] = TRUE if this is an inpatient admission
-    for e in patient.events:
-        if e.omop_table == "visit_occurrence":
-            # Track inpatient status
-            # If multiple visit_occurrence labels for same visit, then we'll take the 'inpatient' label
-            is_visit_id_inpatient[e.visit_id] = (
-                e.code in admission_codes
-            ) or is_visit_id_inpatient[e.visit_id]
-        elif e.omop_table == "visit_detail":
-            # Track (start, end) status
-            admissions.append(e)
-    # Remove events that were not labeled 'inpatient' using the `visit_occurrence` table
-    admissions = [e for e in admissions if is_visit_id_inpatient[e.visit_id]]
-    return admissions
-
->>>>>>> 6f2b3124
 
 def get_inpatient_admission_discharge_times(
     patient: Patient, ontology: extension_datasets.Ontology
