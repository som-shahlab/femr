--- conflicted
+++ resolved
@@ -4,11 +4,7 @@
 import datetime
 from abc import abstractmethod
 from collections import deque
-<<<<<<< HEAD
-from typing import Callable, List, Union, Set, Tuple, Optional
-=======
-from typing import Any, Callable, List, Optional, Set, Tuple
->>>>>>> 87c8f36b
+from typing import Callable, List, Union, Set, Tuple, Optional, Any
 
 from .. import Event, Patient
 from ..extension import datasets as extension_datasets
