"""A module for generating labels on patient timelines."""

from __future__ import annotations
<<<<<<< HEAD
=======

import hashlib
import math
>>>>>>> 0325bea6
import struct


def compute_random_num(seed: int, num_1: int, num_2: int):
    network_num_1 = struct.pack("!I", num_1)
    network_num_2 = struct.pack("!I", num_2)
    network_seed = struct.pack("!I", seed)

    to_hash = network_seed + network_num_1 + network_num_2

    hash_object = hashlib.sha256()
    hash_object.update(to_hash)
    hash_value = hash_object.digest()

    result = 0
    for i in range(len(hash_value)):
        result = (result * 256 + hash_value[i]) % 100

    return result<|MERGE_RESOLUTION|>--- conflicted
+++ resolved
@@ -1,12 +1,7 @@
 """A module for generating labels on patient timelines."""
 
 from __future__ import annotations
-<<<<<<< HEAD
-=======
-
 import hashlib
-import math
->>>>>>> 0325bea6
 import struct
 
 
