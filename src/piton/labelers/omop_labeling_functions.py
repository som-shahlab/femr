--- conflicted
+++ resolved
@@ -2,14 +2,8 @@
 from __future__ import annotations
 
 import datetime
-<<<<<<< HEAD
 from typing import List, Set, Tuple, Optional
 from collections import deque
-=======
-from collections import deque
-from dataclasses import dataclass
-from typing import Deque, Dict, List, Set, Tuple
->>>>>>> ab543078
 
 from .. import Event, Patient
 from ..extension import datasets as extension_datasets
