--- conflicted
+++ resolved
@@ -65,15 +65,12 @@
     parser.add_argument("--internal_dropout", type=float, default=0)
     parser.add_argument("--weight_decay", type=float, default=0)
     parser.add_argument("--max_iter", type=float, default=None)
-<<<<<<< HEAD
-=======
     parser.add_argument("--hidden_size", type=float, default=768, help="Transformer hidden size")
     parser.add_argument("--intermediate_size", type=float, default=3072, help="Transformer intermediate layer size")
     parser.add_argument("--n_heads", type=float, default=12, help="Transformer # of heads")
     parser.add_argument("--n_layers", type=float, default=6, help="Transformer # of layers")
     parser.add_argument("--attention_width", type=float, default=512, help="Transformer attention width.")
 
->>>>>>> 87c8f36b
     parser.add_argument(
         "--early_stopping_window_steps",
         type=int,
@@ -617,17 +614,6 @@
 
     label_times = []
 
-<<<<<<< HEAD
-    for pid, age in zip(label_pids, label_ages):
-        try:
-            birth_date = datetime.datetime.combine(database.get_patient_birth_date(pid), datetime.time.min)
-            label_time = birth_date + datetime.timedelta(minutes=int(age))
-            label_times.append(label_time)
-        except Exception as e:
-            print(str(e))
-            print(f"PATIENT ID: {pid}, AGE: {age}, BIRTH DATE: {database.get_patient_birth_date(pid)}")
-            raise ValueError(f"Could not find a valid label time for {pid}")
-=======
     data_matrix = []
     label_pids = []
     label_ages = []
@@ -639,14 +625,17 @@
         if (pid, age) == last_label_idx:
             continue
         last_label_idx = (pid, age)
-
-        birth_date = datetime.datetime.combine(database.get_patient_birth_date(pid), datetime.time.min)
-        label_time = birth_date + datetime.timedelta(minutes=int(age))
+        try:
+            birth_date = datetime.datetime.combine(database.get_patient_birth_date(pid), datetime.time.min)
+            label_time = birth_date + datetime.timedelta(minutes=int(age))
+        except Exception as e:
+            print(str(e))
+            print(f"PATIENT ID: {pid}, AGE: {age}, BIRTH DATE: {database.get_patient_birth_date(pid)}")
+            raise ValueError(f"Could not find a valid label time for {pid}")
         label_times.append(label_time)
         data_matrix.append(r)
         label_pids.append(pid)
         label_ages.append(age)
->>>>>>> 87c8f36b
 
     result = {
         "data_path": args.data_path,
