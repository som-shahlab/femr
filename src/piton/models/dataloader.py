--- conflicted
+++ resolved
@@ -273,11 +273,7 @@
 
     loader_config: Any = {
         "transformer": {
-<<<<<<< HEAD
-            "vocab_size": 1024 * 64 // 2, # NOTE: Michael added "// 2" to avoid a json error
-=======
             "vocab_size": args.transformer_vocab_size,
->>>>>>> 87c8f36b
             "dictionary": dictionary,
             "min_size": 5,
             "max_size": 14,
