--- conflicted
+++ resolved
@@ -92,13 +92,8 @@
 
     # Explanation of CSR Matrix: https://stackoverflow.com/questions/52299420/scipy-csr-matrix-understand-indptr
     np_data: NDArray[Shape["n_total_features, 1"], np.float32] = np.array(data, dtype=np.float32)
-<<<<<<< HEAD
-    np_indices: NDArray[Shape["n_total_features, 1"], np.int16] = np.array(indices, dtype=np.int16)
-    np_indptr: NDArray[Shape["n_labels + 1, 1"], np.int16] = np.array(indptr, dtype=np.int16)
-=======
     np_indices: NDArray[Shape["n_total_features, 1"], np.int64] = np.array(indices, dtype=np.int64)
     np_indptr: NDArray[Shape["n_labels + 1, 1"], np.int64] = np.array(indptr, dtype=np.int64)
->>>>>>> 58c830f4
     # n_rows = number of Labels across all Patients
     total_rows: int = len(label_data)
     # n_cols = sum of number of columns output by each Featurizer
@@ -109,11 +104,7 @@
         (np_data, np_indices, np_indptr), shape=(total_rows, total_columns)
     )
 
-<<<<<<< HEAD
-    label_pids: NDArray[Shape["n_labels, 1"], np.int16] = np.array([ x[0] for x in label_data ], dtype=np.int16)
-=======
     label_pids: NDArray[Shape["n_labels, 1"], np.int64] = np.array([ x[0] for x in label_data ], dtype=np.int64)
->>>>>>> 58c830f4
     label_values: NDArray[Shape["n_labels, 1"], Any] = np.array([ x[1] for x in label_data ])
     label_times: NDArray[Shape["n_labels, 1"], np.datetime64]  = np.array([ x[2] for x in label_data ], dtype=np.datetime64)
     assert label_pids.shape == label_values.shape == label_times.shape, f"These should all be equal: {label_pids.shape} | {label_values.shape} | {label_times.shape}"
@@ -183,11 +174,7 @@
             return
 
         patient_ids: List[int] = labeled_patients.get_all_patient_ids()
-<<<<<<< HEAD
-        patient_ids_per_thread: List[NDArray[np.int16]] = np.array_split(patient_ids, num_threads)
-=======
         patient_ids_per_thread: List[NDArray[np.int64]] = np.array_split(patient_ids, num_threads)
->>>>>>> 58c830f4
         tasks = [ (database_path, patient_ids, labeled_patients, self.featurizers) 
                  for patient_ids in patient_ids_per_thread ]
 
@@ -241,11 +228,7 @@
         """
 
         patient_ids: List[int] = labeled_patients.get_all_patient_ids()
-<<<<<<< HEAD
-        patient_ids_per_thread: List[NDArray[np.int16]] = np.array_split(patient_ids, num_threads)
-=======
         patient_ids_per_thread: List[NDArray[np.int64]] = np.array_split(patient_ids, num_threads)
->>>>>>> 58c830f4
         tasks = [ (database_path, patient_ids, labeled_patients, self.featurizers) 
                  for patient_ids in patient_ids_per_thread ]
 
@@ -256,11 +239,7 @@
         
         # Join results
         data_matrix = scipy.sparse.vstack([ x[0] for x in results ])
-<<<<<<< HEAD
-        label_pids: NDArray[Shape["n_labels, 1"], np.int16] = np.concatenate([ x[1] for x in results ])
-=======
         label_pids: NDArray[Shape["n_labels, 1"], np.int64] = np.concatenate([ x[1] for x in results ])
->>>>>>> 58c830f4
         label_values: NDArray[Shape["n_labels, 1"], Any] = np.concatenate([ x[2] for x in results ])
         label_times: NDArray[Shape["n_labels, 1"], np.datetime64] = np.concatenate([ x[3] for x in results ])
         
