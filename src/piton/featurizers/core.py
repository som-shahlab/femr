""" RAHUL """
from __future__ import annotations

import collections
import multiprocessing
import pickle
from abc import ABC, abstractmethod
from typing import Any, Dict, List, Mapping, Optional, Tuple

import numpy as np
import scipy.sparse
<<<<<<< HEAD
=======

<<<<<<< HEAD
>>>>>>> 82b9b892

from piton.extension import datasets as extension_datasets

from .. import Patient
from ..labelers.core import Label, LabeledPatients
<<<<<<< HEAD
from piton.extension import datasets as extension_datasets
=======

=======
from nptyping import NDArray, Shape

from piton.datasets import PatientCollection
from piton.extension import datasets as extension_datasets

from .. import Patient
from ..labelers.core import Label, LabeledPatients

>>>>>>> ab5430786a61a65d5b57e2490cd02ea0e0292b05
>>>>>>> 82b9b892
PatientDatabase = extension_datasets.PatientDatabase
Ontology = extension_datasets.Ontology


ColumnValue = collections.namedtuple("ColumnValue", ["column", "value"])
"""A value for a particular column
.. py:attribute:: column
    The index for the column
.. py:attribute:: value
    The value for that column
"""


def _run_featurizer(
    args: Tuple[str, List[int], LabeledPatients, List[Featurizer]]
) -> Tuple[Any, Any, Any, Any]:
    """Apply featurization to the set of patients included in `patient_ids`.
    Gets called as a parallelized subprocess of the .featurize() method of `FeaturizerList`.
    """
    database_path: str = args[0]
    patient_ids: List[int] = args[1]
    labeled_patients: LabeledPatients = args[2]
    featurizers: List[Featurizer] = args[3]

    # Load patients + ontology
    database: PatientDatabase = PatientDatabase(database_path)
    ontology: Ontology = database.get_ontology()

    # Construct CSR sparse matrix
    data: List[Any] = []  # non-zero entries in sparse matrix
    indices: List[
        int
    ] = []  # maps each element in `data`` to its column in the sparse matrix
    indptr: List[
        int
    ] = (
        []
    )  # maps each element in `data` and `indices` to the rows of the sparse matrix
    label_data: List[Tuple] = []

    # For each Patient...
    for patient_id in patient_ids:
        patient: Patient = database[patient_id]  # type: ignore
        labels: List[Label] = labeled_patients.get_labels_from_patient_idx(
            patient_id
        )

        if len(labels) == 0:
            continue

        # For each Featurizer, apply it to this Patient...
        columns_by_featurizer: List[List[List[ColumnValue]]] = []
        for featurizer in featurizers:
            # `features` can be thought of as a 2D array (i.e. list of lists),
            # where rows correspond to `labels` and columns to `ColumnValue` (i.e. features)
            features: List[List[ColumnValue]] = featurizer.featurize(
                patient, labels, ontology
            )
            assert len(features) == len(
                labels
            ), f"The featurizer `{featurizer}` didn't generate a set of features for every label for patient {patient_id} ({len(features)} != {len(labels)})"
            columns_by_featurizer.append(features)

        for i, label in enumerate(labels):
            indptr.append(len(indices))
            label_data.append((
                patient_id, # patient_ids
                label.value, # result_labels
                label.time, # labeling_time
            ))

            # Keep track of starting column for each successive featurizer as we
            # combine their features into one large matrix
<<<<<<< HEAD
            column_offset: int = 0 
=======
            column_offset: int = 0
=======
            label_data.append(
                (
                    patient_id,  # patient_ids
                    label.value,  # result_labels
                    label.time,  # labeling_time
                )
            )

            # Keep track of starting column for each successive featurizer as we combine their features
            # into one large matrix
            column_offset: int = 0
>>>>>>> ab5430786a61a65d5b57e2490cd02ea0e0292b05
>>>>>>> 82b9b892
            for j, feature_columns in enumerate(columns_by_featurizer):
                for column, value in feature_columns[i]:
                    assert 0 <= column < featurizers[j].get_num_columns(), (
                        f"The featurizer {featurizers[j]} provided an out of bounds column for "
                        f"{column} on patient {patient_id} ({column} must be between 0 and "
                        f"{featurizers[j].get_num_columns()})"
                    )
                    indices.append(column_offset + column)
                    data.append(value)

                # Record what the starting column should be for the next featurizer
                column_offset += featurizers[j].get_num_columns()
    indptr.append(
        len(indices)
    )  # Need one last `indptr` for end of last row in CSR sparse matrix

    # n_rows = number of Labels across all Patients
    total_rows: int = len(label_data)
    # n_cols = sum of number of columns output by each Featurizer
    total_columns: int = sum(x.get_num_columns() for x in featurizers)

    # Explanation of CSR Matrix: https://stackoverflow.com/questions/52299420/scipy-csr-matrix-understand-indptr
    np_data: NDArray[Shape["n_total_features, 1"], np.float32] = np.array(data, dtype=np.float32)
    np_indices: NDArray[Shape["n_total_features, 1"], np.int64] = np.array(indices, dtype=np.int64)
    np_indptr: NDArray[Shape["n_labels + 1, 1"], np.int64] = np.array(indptr, dtype=np.int64)

    assert np_indptr.shape[0] == total_rows + 1, f"`indptr` length should be equal to '{total_rows + 1}', but instead is '{np_indptr.shape[0]}"
    assert np_data.shape == np_indices.shape, f"`data` should have equal shape as `indices`, but instead have {np_data.shape} != {np_indices.shape}"
    data_matrix = scipy.sparse.csr_matrix(
        (np_data, np_indices, np_indptr), shape=(total_rows, total_columns)
    )

    label_pids: NDArray[Shape["n_labels, 1"], np.int64] = np.array(
        [x[0] for x in label_data], dtype=np.int64
    )
    label_values: NDArray[Shape["n_labels, 1"], Any] = np.array(
        [x[1] for x in label_data]
    )
    label_times: NDArray[Shape["n_labels, 1"], np.datetime64] = np.array(
        [x[2] for x in label_data], dtype=np.datetime64
    )
    assert (
        label_pids.shape == label_values.shape == label_times.shape
    ), f"These should all be equal: {label_pids.shape} | {label_values.shape} | {label_times.shape}"

    # data_matrix.check_format() # remove when we think its works

    return data_matrix, label_pids, label_values, label_times


def _run_preprocess_featurizers(
    args: Tuple[str, List[int], LabeledPatients, List[Featurizer]]
) -> List[Featurizer]:
    """Apply preprocessing of featurizers to the set of patients included in `patient_ids`.
    Gets called as a parallelized subprocess of the .preprocess_featurizers() method of `FeaturizerList`.
    """
    database_path: str = args[0]
    patient_ids: List[int] = args[1]
    labeled_patients: LabeledPatients = args[2]
    featurizers: List[Featurizer] = args[3]

    # Load patients
    database: PatientDatabase = PatientDatabase(database_path)

    # Preprocess featurizers on all Labels for each Patient...
    for patient_id in patient_ids:
        patient: Patient = database[patient_id]  # type: ignore
        labels: List[Label] = labeled_patients.get_labels_from_patient_idx(
            patient_id
        )

        if len(labels) == 0:
            continue

        # Preprocess featurizers
        for featurizer in featurizers:
            if featurizer.is_needs_preprocessing():
                featurizer.preprocess(patient, labels)

    return featurizers


class FeaturizerList:
    """
    FeaturizerList consists of a list of Featurizers that will be used to (sequentially)
    featurize Patients based on their Labels.

    It enables preprocessing of featurizers, featurization, and column name extraction.
    """

    def __init__(self, featurizers: List[Featurizer]):
        """Create a `FeaturizerList` from a sequence of featurizers.

        Args:
            featurizers (List[Featurizer]): The featurizers to use for featurizing patients.
        """
        self.featurizers: List[Featurizer] = featurizers

    # TODO - restructure code so that multiprocessing happens within the featurizer
    # (and thus no need to do a bespoke merge of results here)
    def preprocess_featurizers(
        self,
        database_path: str,
        labeled_patients: LabeledPatients,
        num_threads: int = 1,
    ):
        """Preprocess `self.featurizers` on the provided set of `labeled_patients`."""

        any_needs_preprocessing: bool = any(
            featurizer.is_needs_preprocessing()
            for featurizer in self.featurizers
        )
        if not any_needs_preprocessing:
            return

        patient_ids: List[int] = labeled_patients.get_all_patient_ids()
        patient_ids_per_thread: List[NDArray[np.int64]] = np.array_split(
            patient_ids, num_threads
        )
        tasks = [
            (database_path, patient_ids, labeled_patients, self.featurizers)
            for patient_ids in patient_ids_per_thread
        ]

        # Preprocess in parallel
        ctx = multiprocessing.get_context("forkserver")
        with ctx.Pool(num_threads) as pool:
            trained_featurizers: List[Featurizer] = [
                y
                for x in pool.imap(_run_preprocess_featurizers, tasks)
                for y in x
            ]
        grouped_featurizers: collections.defaultdict = collections.defaultdict(
            list
        )
        for featurizer in trained_featurizers:
            featurizer_name = featurizer.__class__.__name__
            grouped_featurizers[featurizer_name].append(featurizer)

        # Aggregating featurizers
        for idx, featurizer in enumerate(self.featurizers):
            featurizer_name = featurizer.__class__.__name__
            self.featurizers[idx] = featurizer.aggregate_featurizers(
                grouped_featurizers[featurizer_name]
            )

        for featurizer in self.featurizers:
            featurizer.finalize_preprocessing()

    def featurize(
        self,
        database_path: str,
        labeled_patients: LabeledPatients,
        num_threads: int = 1,
    ) -> Tuple[Any, Any, Any, Any]:
        """
        Apply a list of Featurizers (in sequence) to obtain a feature matrix for each Label for each patient.

        Args:
            database_path (str): Path to `PatientDatabase` on disk

        Returns:
            This returns a tuple (data_matrix, labels, patient_ids, labeling_time).
                data_matrix is a sparse matrix of all the features of all the featurizers.
                label_pids is a list of the patient ids for each row.
                label_values is a list of boolean values representing the labels for each row in the matrix.
                labeling_time is a list of labeling/prediction time for each row.
        """

        patient_ids: List[int] = labeled_patients.get_all_patient_ids()
        patient_ids_per_thread: List[NDArray[np.int64]] = np.array_split(
            patient_ids, num_threads
        )
        tasks = [
            (database_path, patient_ids, labeled_patients, self.featurizers)
            for patient_ids in patient_ids_per_thread
        ]

        # Run featurizers in parallel
        ctx = multiprocessing.get_context("forkserver")
        with ctx.Pool(num_threads) as pool:
            results: List[Tuple[Any, Any, Any, Any]] = list(
                pool.imap(_run_featurizer, tasks)
            )

        # Join results
        data_matrix = scipy.sparse.vstack([x[0] for x in results])
        label_pids: NDArray[Shape["n_labels, 1"], np.int64] = np.concatenate(
            [x[1] for x in results]
        )
        label_values: NDArray[Shape["n_labels, 1"], Any] = np.concatenate(
            [x[2] for x in results]
        )
        label_times: NDArray[
            Shape["n_labels, 1"], np.datetime64
        ] = np.concatenate([x[3] for x in results])

        return data_matrix, label_pids, label_values, label_times

    def get_column_name(self, column_idx: int) -> str:
        column_offset: int = 0
        for featurizer in self.featurizers:
            if (
                column_offset
                <= column_idx
                < (column_offset + featurizer.get_num_columns())
            ):
                return f"Featurizer {featurizer}, {featurizer.get_column_name(column_idx - column_offset)}"
            column_offset += featurizer.get_num_columns()
        raise IndexError(
            f"Column index '{column_idx}' out of bounds for this FeaturizerList"
        )


class Featurizer(ABC):
    """A Featurizer takes a Patient and a list of Labels, then returns a row for each timepoint.
    Featurizers must be preprocessed before they are used to compute normalization statistics.
    A sparse representation named ColumnValue is used to represent the values returned by a Featurizer.
    """

    # TODO - rename to 'train' ??
    def preprocess(self, patient: Patient, labels: List[Label]):
        """Preprocess the featurizer on the given patient and label indices.
        This should do nothing if `is_needs_preprocessing()` returns FALSE, i.e. the featurizer doesn't need preprocessing.

        Args:
            patient (Patient): A patient to preprocess on.
            labels (List[Label]): The list of labels of this patient to preprocess on.
        """
        pass

    @classmethod
    def aggregate_featurizers(featurizers: List[Featurizer]) -> Featurizer:
        """After preprocessing featurizer using multiprocessing, this method aggregates all those featurizers into one.

        Args:
            featurizers (List[self]): A list of preprocessed featurizers
        """
        pass

    def finalize_preprocessing(self):
        """Finish the featurizer at the end of preprocessing. This is not needed for every
        featurizer, but does become necessary for things like verifying counts, etc.
        """
        pass

    @abstractmethod
    def get_num_columns(self) -> int:
        """Return the number of columns that this featurizer creates."""
        pass

    @abstractmethod
    def featurize(
        self,
        patient: Patient,
        labels: List[Label],
        ontology: Optional[Ontology],
    ) -> List[List[ColumnValue]]:
        """Featurize the patient such that each label in `labels` has an associated list of features.

        Example:
            return [
                [ ColumnValue(0, 10), ColumnValue(3, 12), ], # features for label 0
                [ ColumnValue(1, 'hi') ], # features for label 1
                [ ColumnValue(2, 2), ColumnValue(1, 3), ColumnValue(10, 3), ], # features for label 2
                ...
                [ ColumnValue(8, True), ColumnValue(9, False), ], # features for label n
            ]

        Where each ColumnValue is of the form: (idx of column for this feature, feature value).
<<<<<<< HEAD
        
        Thus, the List[List[ColumnValue]] represents a 2D sparse matrix, where each row is a distinct 
=======
<<<<<<< HEAD

        Thus, the List[List[ColumnValue]] represents a 2D sparse matrix, where each row is a distinct
>>>>>>> 82b9b892
        Label and each (sparse) column is a feature

        Args:
            patient (Patient): A patient to featurize.
            labels (List[Label]): We will generate features for each Label in `labels`.
            ontology (Optional[Ontology]): Ontology for Event codes.

        Returns:
             List[List[ColumnValue]]: A list of 'features' (where 'features' is a list itself) for
             each Label.
                The length of this list of lists == length of `labels`
                    [idx] = corresponds to the Label at `labels[idx]`
                    [value] = List of :class:`ColumnValues<ColumnValue>` which contain the features
                    for this label
        """
        pass

    def get_column_name(self, column_idx: int) -> str:
        """Enable the user to get the name of a column by its index

        Args:
            column_idx (int): The index of the column
        """
        return "no name"

    def is_needs_preprocessing(self) -> bool:
        """Return TRUE if you must run `preprocess()`. If FALSE, then `preprocess()`
        should do nothing.
        """
        return False

    def to_dict(self) -> Dict[str, Any]:
        """Return dictionary representation."""
        return {}

    def from_dict(self, data: Mapping[str, Any]):
        """Convert dictionary representation of Featurizer to object."""
        pass<|MERGE_RESOLUTION|>--- conflicted
+++ resolved
@@ -9,31 +9,12 @@
 
 import numpy as np
 import scipy.sparse
-<<<<<<< HEAD
-=======
-
-<<<<<<< HEAD
->>>>>>> 82b9b892
 
 from piton.extension import datasets as extension_datasets
 
 from .. import Patient
 from ..labelers.core import Label, LabeledPatients
-<<<<<<< HEAD
 from piton.extension import datasets as extension_datasets
-=======
-
-=======
-from nptyping import NDArray, Shape
-
-from piton.datasets import PatientCollection
-from piton.extension import datasets as extension_datasets
-
-from .. import Patient
-from ..labelers.core import Label, LabeledPatients
-
->>>>>>> ab5430786a61a65d5b57e2490cd02ea0e0292b05
->>>>>>> 82b9b892
 PatientDatabase = extension_datasets.PatientDatabase
 Ontology = extension_datasets.Ontology
 
@@ -107,24 +88,7 @@
 
             # Keep track of starting column for each successive featurizer as we
             # combine their features into one large matrix
-<<<<<<< HEAD
             column_offset: int = 0 
-=======
-            column_offset: int = 0
-=======
-            label_data.append(
-                (
-                    patient_id,  # patient_ids
-                    label.value,  # result_labels
-                    label.time,  # labeling_time
-                )
-            )
-
-            # Keep track of starting column for each successive featurizer as we combine their features
-            # into one large matrix
-            column_offset: int = 0
->>>>>>> ab5430786a61a65d5b57e2490cd02ea0e0292b05
->>>>>>> 82b9b892
             for j, feature_columns in enumerate(columns_by_featurizer):
                 for column, value in feature_columns[i]:
                     assert 0 <= column < featurizers[j].get_num_columns(), (
@@ -395,14 +359,8 @@
             ]
 
         Where each ColumnValue is of the form: (idx of column for this feature, feature value).
-<<<<<<< HEAD
-        
-        Thus, the List[List[ColumnValue]] represents a 2D sparse matrix, where each row is a distinct 
-=======
-<<<<<<< HEAD
 
         Thus, the List[List[ColumnValue]] represents a 2D sparse matrix, where each row is a distinct
->>>>>>> 82b9b892
         Label and each (sparse) column is a feature
 
         Args:
