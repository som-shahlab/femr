--- conflicted
+++ resolved
@@ -36,20 +36,9 @@
     def __init__(self, is_normalize: bool = True):
         """
         Args:
-<<<<<<< HEAD
             is_normalize (bool, optional): If TRUE, then normalize a patient's age at each 
-            label across their ages at all labels. Defaults to True.
-        """        
-=======
-<<<<<<< HEAD
-            is_normalize (bool, optional): If TRUE, then normalize a patient's age at each
-            label across their ages at all labels. Defaults to True.
-        """
-=======
-            is_normalize (bool, optional): If TRUE, then normalize a patient's age at each label across their ages at all labels. Defaults to True.
-        """
->>>>>>> ab5430786a61a65d5b57e2490cd02ea0e0292b05
->>>>>>> 82b9b892
+            label across their ages at all labels. Defaults to True.    
+        """
         self.is_normalize = is_normalize
         self.age_statistics = OnlineStatistics()
 
