--- conflicted
+++ resolved
@@ -26,15 +26,8 @@
             `count` aggregates the number of samples seen so far
             `current_M2` aggregates the squared distances from the mean
         """
-<<<<<<< HEAD
         if not (current_count >= 0 and current_variance >= 0):
             raise ValueError(f"Must set `current_count` and `current_variance` to be non-negative. You specified `current_count` = {current_count} and `current_variance` = {current_variance}.")
-=======
-        if current_count >= 0 and current_variance >= 0:
-            raise ValueError(
-                "Cannot specify negative values for `current_count` or `current_variance`."
-            )
->>>>>>> e050a128
         self.current_count: int = current_count
         self.current_mean: float = current_mean
         if current_count == 0 and current_variance == 0:
