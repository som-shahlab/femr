--- conflicted
+++ resolved
@@ -32,11 +32,7 @@
     # All of these transformations are information preserving
     transforms: Sequence[Callable[[Patient], Optional[Patient]]] = [
         move_pre_birth,
-<<<<<<< HEAD
         move_visit_start_to_day_start,
-        move_billing_codes,
-=======
->>>>>>> 9e08c895
         move_to_day_end,
         move_billing_codes,
         functools.partial(
