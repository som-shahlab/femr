"""FileIO utilities for reading and writing data."""
from __future__ import annotations

import base64
import csv
import datetime
import io
<<<<<<< HEAD
import json
=======
import pickle
>>>>>>> bce8c2d9
import tempfile
from typing import Any, Dict, Iterator, List, Optional, Tuple

import zstandard

from .. import Event, Patient


def _encode_value(a: float | str | None) -> str:
    """Try to decode a string value."""
    if a is None:
        return ""
    else:
        return str(a)


def _decode_value(a: str) -> float | str | None:
    """Try to decode a string value."""
    if a == "":
        return None
    try:
        return float(a)
    except ValueError:
        return a


class EventWriter:
    """Writes events into a file."""

    def __init__(self, path: str):
        """Open a file for writing."""
        self.file = tempfile.NamedTemporaryFile(
            dir=path, suffix=".csv.zst", delete=False
        )
        compressor = zstandard.ZstdCompressor(level=1)
        self.o = io.TextIOWrapper(
            compressor.stream_writer(self.file),
        )
        self.rows_written = 0
        self.writer = csv.DictWriter(
            self.o,
            fieldnames=["patient_id", "start", "code", "value", "metadata"],
        )
        self.writer.writeheader()

<<<<<<< HEAD
    def _encode_field(self, field_value: str, field_name: str) -> Any:
        """Encode a field for serialization.

        Must stay in sync with `EventReader._decode_field()`

        Currently supports fields of the following types:
            - datetime.datetime
            - int
            - float
            - memoryview
            - str
            - dict
            - None (optional)
        """
        if field_value is None:
            # None => ""
            return ""
        elif isinstance(field_value, datetime.datetime):
            # Datetime => ISO format string
            return field_value.isoformat()
        elif isinstance(field_value, int):
            # Int => String
            return str(field_value)
        elif isinstance(field_value, float):
            # Float => String
            return str(field_value)
        elif isinstance(field_value, memoryview):
            return bytes(field_value).decode("utf8")
        elif isinstance(field_value, str):
            return field_value
        elif isinstance(field_value, dict):
            return json.dumps(field_value)
        else:
            raise ValueError(
                f"EventWriter does not have a method for fields with the type of {field_name}"
            )

=======
>>>>>>> bce8c2d9
    def add_event(self, patient_id: int, event: Event) -> None:
        """Add an event to the record."""
        self.rows_written += 1
        data: Dict[str, Any] = {}

        data["patient_id"] = patient_id
        data["start"] = event.start.isoformat()
        data["code"] = str(event.code)
        data["value"] = _encode_value(event.value)
        data["metadata"] = base64.b64encode(
            pickle.dumps(
                {
                    a: b
                    for a, b in event.__dict__.items()
                    if a not in ("start", "code", "value")
                }
            )
        ).decode("utf8")

        self.writer.writerow(data)

    def close(self) -> None:
        """Close the event writer."""
        if self.rows_written == 0:
            raise RuntimeError("Event writer with zero rows?")
        self.o.close()


class EventReader:
    """Read events from an event file."""

    def __init__(self, filename: str):
        """Open the event file."""
        self.filename = filename
        decompressor = zstandard.ZstdDecompressor()
        self.o = io.TextIOWrapper(
            decompressor.stream_reader(open(self.filename, "rb"))
        )
        self.reader = csv.DictReader(self.o)
<<<<<<< HEAD
        self.schema: Dict[str, List[str]] = {
            field.name: [x.strip() for x in field.type.split("|")]
            for field in dataclasses.fields(Event)
        }

    def _decode_field(self, field_value: str, field_name: str) -> Any:
        """Decode a field for deserialization.

        Must stay in sync with `EventWriter._encode_field()`

        This tries to decode the field in the order that its non-None types
        are listed in the `Event` class definition.
        For example, the field:
            ```
                value: float | memoryview | None
            ```
        will first try to decode `value` into a `None`, then a `float`, finally a `memoryview`

        Currently supports fields of the following types:
            - datetime.datetime
            - int
            - float
            - memoryview
            - str
            - dict
            - None (optional)
        """
        field_types: List = self.schema[field_name]
        if field_value == "" and "None" in field_types:
            # Need to check `None` first b/c it's represented by the empty string,
            # so it will incorrectly trigger casts like `str()` below
            return None
        for field_type in field_types:
            try:
                if field_type == "datetime.datetime":
                    return datetime.datetime.fromisoformat(field_value)
                elif field_type == "int":
                    if not field_value.isdigit():
                        # If this field is truly an integer, then it will only contain
                        # a string of numbers. However, that is not the case if `isdigit()` is FALSE.
                        # Thus, this field is not a string of numbers (i.e. contains a '.'),
                        # which means we may erroneously try to cast a float to an int.
                        # To avoid that mis-cast, we continue so that the `float` type can try
                        # parsing this field's value.
                        continue
                    return int(field_value)
                elif field_type == "float":
                    return float(field_value)
                elif field_type == "str":
                    return str(field_value)
                elif field_type == "dict":
                    return json.loads(field_value)
                elif field_type == "memoryview":
                    return memoryview(field_value.encode("utf8"))
                else:
                    raise NotImplementedError(
                        f"Unrecognized field type {field_type} for {field_name}"
                    )
            except ValueError:
                # An exception occurs when we guess the wrong `field_type` for a specific field.
                # This is expected to occur for fields with multiple possible non-None
                # types (e.g. 'value: float | memoryview | None'). We just catch the error,
                # then proceed to trying to decode this field with the next possible type.
                continue
        raise ValueError(f"Could not decode {field_name}")
=======
>>>>>>> bce8c2d9

    def __iter__(self) -> Iterator[Tuple[int, Event]]:
        """Iterate over each event."""
        for row in self.reader:
            id = int(row["patient_id"])

            code = int(row["code"])
            start = datetime.datetime.fromisoformat(row["start"])
            value = _decode_value(row["value"])
            metadata = pickle.loads(base64.b64decode(row["metadata"]))

            yield (id, Event(start=start, code=code, value=value, **metadata))

    def close(self) -> None:
        """Close the event file."""
        self.o.close()


class PatientReader:
    """Read patients from a patient file."""

    def __init__(self, filename: str):
        """Open the file with the given filename."""
        self.reader = EventReader(filename)

    def __iter__(self) -> Iterator[Patient]:
        """Iterate over each patient."""
        last_id: Optional[int] = None
        current_events: List[Event] = []
        for id, event in self.reader:
            if id != last_id:
                if last_id is not None:
                    patient = Patient(patient_id=last_id, events=current_events)
                    yield patient
                last_id = id
                current_events = [event]
            elif last_id is not None:
                current_events.append(event)

        if last_id is not None:
            patient = Patient(patient_id=last_id, events=current_events)
            yield patient

    def close(self) -> None:
        """Close the patient reader."""
        self.reader.close()


class PatientWriter:
    """
    Writes events into a file for later use in piton extraction.

    Note: this must be used in a context manager in order to close the file properly.
    """

    def __init__(self, path: str):
        """Open a file for writing."""
        self.writer = EventWriter(path)

    def add_patient(self, patient: Patient) -> None:
        """Add a patient to the record."""
        for event in patient.events:
            self.writer.add_event(patient.patient_id, event)

    def close(self) -> None:
        """Close the patient writer."""
        self.writer.close()<|MERGE_RESOLUTION|>--- conflicted
+++ resolved
@@ -5,11 +5,8 @@
 import csv
 import datetime
 import io
-<<<<<<< HEAD
 import json
-=======
 import pickle
->>>>>>> bce8c2d9
 import tempfile
 from typing import Any, Dict, Iterator, List, Optional, Tuple
 
@@ -17,21 +14,39 @@
 
 from .. import Event, Patient
 
+def _encode_date(a: datetime.datetime | None) -> str:
+    """Try to encode a date value."""
+    if a is None:
+        return ""
+    else:
+        return a.isoformat()
 
-def _encode_value(a: float | str | None) -> str:
-    """Try to decode a string value."""
+def _encode_value(a: int | float | str | None) -> str:
+    """Try to encode a string value."""
     if a is None:
         return ""
     else:
         return str(a)
 
+def _decode_date(a: str) -> datetime.datetime | None:
+    """Try to decode a date value."""
+    if a == "":
+        return None
+    else:
+        return datetime.datetime.fromisoformat(a)
 
-def _decode_value(a: str) -> float | str | None:
+def _decode_value(a: str) -> int | float | str | None:
     """Try to decode a string value."""
     if a == "":
         return None
     try:
-        return float(a)
+        if a.isdigit():
+            # If this field is truly an integer, then it will only contain
+            # a string of numbers. If it is a float, it will contain a '.' and thus
+            # `isdigit()` will return FALSE.
+            return int(a)
+        else:
+            return float(a)
     except ValueError:
         return a
 
@@ -55,61 +70,22 @@
         )
         self.writer.writeheader()
 
-<<<<<<< HEAD
-    def _encode_field(self, field_value: str, field_name: str) -> Any:
-        """Encode a field for serialization.
-
-        Must stay in sync with `EventReader._decode_field()`
-
-        Currently supports fields of the following types:
-            - datetime.datetime
-            - int
-            - float
-            - memoryview
-            - str
-            - dict
-            - None (optional)
-        """
-        if field_value is None:
-            # None => ""
-            return ""
-        elif isinstance(field_value, datetime.datetime):
-            # Datetime => ISO format string
-            return field_value.isoformat()
-        elif isinstance(field_value, int):
-            # Int => String
-            return str(field_value)
-        elif isinstance(field_value, float):
-            # Float => String
-            return str(field_value)
-        elif isinstance(field_value, memoryview):
-            return bytes(field_value).decode("utf8")
-        elif isinstance(field_value, str):
-            return field_value
-        elif isinstance(field_value, dict):
-            return json.dumps(field_value)
-        else:
-            raise ValueError(
-                f"EventWriter does not have a method for fields with the type of {field_name}"
-            )
-
-=======
->>>>>>> bce8c2d9
     def add_event(self, patient_id: int, event: Event) -> None:
         """Add an event to the record."""
         self.rows_written += 1
         data: Dict[str, Any] = {}
 
         data["patient_id"] = patient_id
-        data["start"] = event.start.isoformat()
+        data["start"] = _encode_date(event.start)
         data["code"] = str(event.code)
+        data["end"] = _encode_date(event.end)
         data["value"] = _encode_value(event.value)
         data["metadata"] = base64.b64encode(
             pickle.dumps(
                 {
                     a: b
                     for a, b in event.__dict__.items()
-                    if a not in ("start", "code", "value")
+                    if a not in ("start", "code", "end", "value")
                 }
             )
         ).decode("utf8")
@@ -134,74 +110,6 @@
             decompressor.stream_reader(open(self.filename, "rb"))
         )
         self.reader = csv.DictReader(self.o)
-<<<<<<< HEAD
-        self.schema: Dict[str, List[str]] = {
-            field.name: [x.strip() for x in field.type.split("|")]
-            for field in dataclasses.fields(Event)
-        }
-
-    def _decode_field(self, field_value: str, field_name: str) -> Any:
-        """Decode a field for deserialization.
-
-        Must stay in sync with `EventWriter._encode_field()`
-
-        This tries to decode the field in the order that its non-None types
-        are listed in the `Event` class definition.
-        For example, the field:
-            ```
-                value: float | memoryview | None
-            ```
-        will first try to decode `value` into a `None`, then a `float`, finally a `memoryview`
-
-        Currently supports fields of the following types:
-            - datetime.datetime
-            - int
-            - float
-            - memoryview
-            - str
-            - dict
-            - None (optional)
-        """
-        field_types: List = self.schema[field_name]
-        if field_value == "" and "None" in field_types:
-            # Need to check `None` first b/c it's represented by the empty string,
-            # so it will incorrectly trigger casts like `str()` below
-            return None
-        for field_type in field_types:
-            try:
-                if field_type == "datetime.datetime":
-                    return datetime.datetime.fromisoformat(field_value)
-                elif field_type == "int":
-                    if not field_value.isdigit():
-                        # If this field is truly an integer, then it will only contain
-                        # a string of numbers. However, that is not the case if `isdigit()` is FALSE.
-                        # Thus, this field is not a string of numbers (i.e. contains a '.'),
-                        # which means we may erroneously try to cast a float to an int.
-                        # To avoid that mis-cast, we continue so that the `float` type can try
-                        # parsing this field's value.
-                        continue
-                    return int(field_value)
-                elif field_type == "float":
-                    return float(field_value)
-                elif field_type == "str":
-                    return str(field_value)
-                elif field_type == "dict":
-                    return json.loads(field_value)
-                elif field_type == "memoryview":
-                    return memoryview(field_value.encode("utf8"))
-                else:
-                    raise NotImplementedError(
-                        f"Unrecognized field type {field_type} for {field_name}"
-                    )
-            except ValueError:
-                # An exception occurs when we guess the wrong `field_type` for a specific field.
-                # This is expected to occur for fields with multiple possible non-None
-                # types (e.g. 'value: float | memoryview | None'). We just catch the error,
-                # then proceed to trying to decode this field with the next possible type.
-                continue
-        raise ValueError(f"Could not decode {field_name}")
-=======
->>>>>>> bce8c2d9
 
     def __iter__(self) -> Iterator[Tuple[int, Event]]:
         """Iterate over each event."""
@@ -209,11 +117,12 @@
             id = int(row["patient_id"])
 
             code = int(row["code"])
-            start = datetime.datetime.fromisoformat(row["start"])
+            start = _decode_date(row["start"])
+            end = _decode_date(row["end"])
             value = _decode_value(row["value"])
             metadata = pickle.loads(base64.b64decode(row["metadata"]))
 
-            yield (id, Event(start=start, code=code, value=value, **metadata))
+            yield (id, Event(start=start, code=code, end=end, value=value, **metadata)) # type: ignore
 
     def close(self) -> None:
         """Close the event file."""
