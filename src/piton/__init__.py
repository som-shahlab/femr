--- conflicted
+++ resolved
@@ -32,20 +32,12 @@
     code: int  # Is this an OMOP code (or is it an index into your Piton Ontology object?)
 
     end: datetime.datetime | None = None
-<<<<<<< HEAD
-    value: memoryview | float | None = None
-    # TODO - Seems like `visit_id` should be separated from the Event class as it creates a weird
-    # interdependency between Events (since visits are Events)
-    visit_id: int | None = None
-
-=======
     value: float | memoryview | None = None
 
     # TODO - Seems like `visit_id` should be separated from the Event class as it creates a weird
     # interdependency between Events (since visits are Events)
     visit_id: int | None = None
 
->>>>>>> e919f27c
     # TODO - add the below property
     omop_table: str | None = None  # OMOP table where this event comes from
 
