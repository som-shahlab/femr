--- conflicted
+++ resolved
@@ -32,30 +32,6 @@
     """
 
     start: datetime.datetime
-<<<<<<< HEAD
-    code: int  # Is this an OMOP code (or is it an index into your Piton Ontology object?)
-
-    end: datetime.datetime | None = None
-    value: float | str | memoryview | None = None
-
-    # TODO - Seems like `visit_id` should be separated from the Event class as it creates a weird
-    # interdependency between Events (since visits are Events)
-    visit_id: int | None = None
-
-    # TODO - add the below property
-    omop_table: str | None = None  # OMOP table where this event comes from
-
-    # TODO - rename or make __private (confusing)
-    event_type: str | None = None  # Clarity table name where this event comes from (for ETL purposes only)
-
-    def __post_init__(self) -> None:
-        """Verify that the event is constructed correctly."""
-        if not (
-            (self.value is None)
-            or isinstance(self.value, (int, float, str, memoryview))
-        ):
-            raise TypeError("Invalid type of value passed to event", self.value)
-=======
     code: int
     value: float | str | None
 
@@ -99,7 +75,6 @@
 
     def __eq__(self, other: object) -> bool:
         return self.__dict__ == other.__dict__
->>>>>>> 9e08c895
 
     def __repr__(self) -> str:
         val_str = ", ".join(f"{a}={b}" for a, b in self.__dict__.items())
