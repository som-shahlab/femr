--- conflicted
+++ resolved
@@ -18,7 +18,6 @@
         """Resort the events to maintain the day invariant"""
         self.events.sort()
 
-
 class Event:
     """An event within a patient timeline."""
 
@@ -26,22 +25,12 @@
     # Required fields
     ########
 
-<<<<<<< HEAD
     # Shared ID across all Events of the same type
-    concept_id: int
-=======
-    For example,
-        ```
-            value: float | str | None
-        ```
-    Will attempt to decode the `.value` property as a `None` first, then `float`, then `str`.
-    """
->>>>>>> bce8c2d9
+    code: int
 
     # Time interval over which this event occurred.
     # Only specify `start` if it's a single moment in time
     start: datetime.datetime
-<<<<<<< HEAD
 
     ########
     # Optional fields
@@ -51,78 +40,27 @@
     end: datetime.datetime | None = None
 
     # Value associated with Event.
-    # If text, then use `memoryview` (e.g. clinical note)
-    # If numeric, then use `float` (e.g. lab value)
-    value: int | float | memoryview | None = None
-
-    # Any data associated with this Event that we need to carry
-    # through the ETL in order to apply transformations to the Event
-    # Examples of fields within `metadata`:
-    #   - visit_id
-    #   - load_table_etl
-    metadata: dict | None = None  # type: ignore
-
-    def __post_init__(self) -> None:
-        """Verify that the event is constructed correctly."""
-        # Check `value`
-        if not (
-            (self.value is None)
-            or isinstance(self.value, (int, float, memoryview))
-        ):
-            raise TypeError("Invalid type of value passed to event", self.value)
-
-    def __repr__(self) -> str:
-        """Convert an event to a string."""
-        items = []
-        for f in fields(self):
-            value = getattr(self, f.name)
-            if value is None:
-                continue
-            if f.name == "value" and isinstance(value, memoryview):
-                value = "'" + value.tobytes().decode("utf-8") + "'"
-            items.append(f"{f.name}={value}")
-        return "Event(" + ", ".join(items) + ")"
-
-    def __hash__(self) -> int:
-        """Need to explicitly define for `self.metadata` since dicts() are unhashable by default."""
-        return hash(
-            (
-                self.concept_id,
-                self.start,
-                self.end,
-                self.value,
-                str(self.metadata),
-            )
-        )
-=======
-    code: int
-    value: float | str | None
-
-    # This class can also contain any number of other optional fields
-    # Optional fields can be anything, but there are a couple that are considered "standard"
-    #
-    # - end: datetime, the end datetime for this event
-    # - visit_id: int, the visit_id this event is tied to
-    # - omop_table: str, the omop table this event was pulled from
-    # - clarity_table: str, the clarity table where the event comes from
+    value: int | float | str | None = None
 
     def __init__(
         self,
         start: datetime.datetime,
         code: int,
+        end: datetime.datetime | None = None,
         value: float | str | None = None,
         **kwargs: Any,
     ) -> None:
         self.start = start
         self.code = code
         self.value = value
+        self.end = end
 
         for a, b in kwargs.items():
             if b is not None:
                 self.__dict__[a] = b
 
-    def __getattr__(self, __name: str) -> Any:
-        return None
+    def __getattr__(self, name: str) -> Any:
+        return self.__dict__[name]
 
     def __setattr__(self, name: str, value: Any) -> None:
         self.__dict__[name] = value
@@ -140,5 +78,4 @@
 
     def __repr__(self) -> str:
         val_str = ", ".join(f"{a}={b}" for a, b in self.__dict__.items())
-        return f"Event({val_str})"
->>>>>>> bce8c2d9
+        return f"Event({val_str})"