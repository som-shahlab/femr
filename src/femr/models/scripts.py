import argparse
import collections
import datetime
import functools
import json
import logging
import os
import pickle
import random
from typing import Any, List, Tuple, TypeVar

import haiku as hk
import jax
import jax.numpy as jnp
import jmp
import msgpack
import numpy as np
import optax
import sklearn.metrics

import femr.datasets
import femr.extension.dataloader
import femr.models.dataloader
import femr.models.transformer

T = TypeVar("T")


def create_dictionary() -> None:
    parser = argparse.ArgumentParser(prog="Create dictionary")
    parser.add_argument("output_file", type=str)
    parser.add_argument("--data_path", type=str, required=True)

    args = parser.parse_args()

    femr.extension.dataloader.create_dictionary(args.data_path, args.output_file)


def create_survival_dictionary() -> None:
    parser = argparse.ArgumentParser(prog="Create survival dictionary")
    parser.add_argument("output_file", type=str)
    parser.add_argument("--data_path", type=str, required=True)
    parser.add_argument("--num_buckets", type=int, required=True)
    parser.add_argument("--size", type=int, required=True)

    args = parser.parse_args()

    femr.extension.dataloader.create_survival_dictionary(args.data_path, args.output_file, args.num_buckets, args.size)


def train_model() -> None:
    os.environ["JAX_NUMPY_RANK_PROMOTION"] = "raise"
    os.environ["XLA_PYTHON_CLIENT_MEM_FRACTION"] = "0.9"

    parser = argparse.ArgumentParser(prog="Train")
    parser.add_argument("directory", type=str)
    parser.add_argument("--data_path", type=str, required=True)
    parser.add_argument("--batches_path", type=str, required=True)
    parser.add_argument("--learning_rate", type=float, required=True)
    parser.add_argument("--rotary_type", type=str, required=True)
    parser.add_argument("--clmbr_survival_dim", type=int)
    parser.add_argument("--num_batch_threads", type=int)
    parser.add_argument("--start_from_checkpoint", type=str)
    parser.add_argument("--freeze_weights", default=False, action="store_true")
    parser.add_argument("--token_dropout", type=float, default=0)
    parser.add_argument("--internal_dropout", type=float, default=0)
    parser.add_argument("--weight_decay", type=float, default=0)
    parser.add_argument("--max_iter", type=int, default=None)
    parser.add_argument("--hidden_size", type=int, default=768, help="Transformer hidden size")
    parser.add_argument("--intermediate_size", type=int, default=3072, help="Transformer intermediate layer size")
    parser.add_argument("--n_heads", type=int, default=12, help="Transformer # of heads")
    parser.add_argument("--n_layers", type=int, default=6, help="Transformer # of layers")
    parser.add_argument("--attention_width", type=int, default=512, help="Transformer attention width.")
    parser.add_argument(
        "--dev_batches_path",
        type=str,
        required=False,
        help="Do early stopping with a different set of batches instead of the development set",
    )
    parser.add_argument("--linear_probe", type=str, required=False)
    parser.add_argument(
        "--early_stopping_window_steps",
        type=int,
        default=None,
        help="If we don't see a decrease in dev loss in this many steps, stop training. A reasonable value is 15000.",
    )
    parser.add_argument("--with_age_beta", default=False, action="store_true")

    args = parser.parse_args()

    os.mkdir(args.directory)

    logFormatter = logging.Formatter("%(asctime)s [%(threadName)-12.12s] [%(levelname)-5.5s]  %(message)s")
    rootLogger = logging.getLogger()

    fileHandler = logging.FileHandler(os.path.join(args.directory, "log"))
    fileHandler.setFormatter(logFormatter)

    ch = logging.StreamHandler()
    ch.setFormatter(logFormatter)

    rootLogger.addHandler(fileHandler)
    rootLogger.addHandler(ch)

    rootLogger.setLevel(logging.INFO)
    rootLogger.info(f"Training model with {args}")

    batch_info_path = os.path.join(args.batches_path, "batch_info.msgpack")

    with open(batch_info_path, "rb") as f:
        batch_info = msgpack.load(f, use_list=False)

    batch_config = batch_info["config"]

    del batch_info

    batch_task = batch_config["task"]
    task = {}
    task["type"] = batch_task["type"]
    if task["type"] == "survival_clmbr":
        task["num_time_bins"] = len(batch_task["survival_dict"]["time_bins"])
        task["num_codes"] = len(batch_task["survival_dict"]["codes"])
        task["dim"] = args.clmbr_survival_dim
        task["time_bins"] = batch_task["survival_dict"]["time_bins"]
    elif task["type"] == "clmbr":
        task["vocab_size"] = batch_task["vocab_size"]
    elif task["type"] == "labeled_patients":
        task["labeler_type"] = batch_task["labeler_type"]
        if task["labeler_type"] == "survival":
            assert args.start_from_checkpoint is not None
            with open(os.path.join(args.start_from_checkpoint, "config.msgpack"), "rb") as f:
                config = msgpack.load(f)
                assert config["task"] == "survival_clmbr"
                task["time_bins"] = config["task"]["time_bins"]
                task["dim"] = config["task"]["dim"]
                del config
    else:
        rootLogger.error("Invalid task? " + batch_task["task"])
        exit()

    config = {
        "data_path": args.data_path,
        "batch_info_path": batch_info_path,
        "seed": batch_config["seed"],
        "task": task,
        "transformer": {
            "vocab_size": int(batch_config["transformer"]["vocab_size"]),
            "hidden_size": int(args.hidden_size),
            "intermediate_size": int(args.intermediate_size),
            "n_heads": int(args.n_heads),
            "n_layers": int(args.n_layers),
            "rotary": args.rotary_type,
            "attention_width": int(args.attention_width) - 16,  # 16 is the width of the tiling
            "internal_dropout": int(args.internal_dropout),
            "is_hierarchical": batch_config["transformer"]["is_hierarchical"],
            "note_embedding_data": batch_config["transformer"].get("note_embedding_data"),
        },
        "learning_rate": float(args.learning_rate),
        "max_grad_norm": 1.0,
        "weight_decay": float(args.weight_decay),
        "n_epochs": 100,
    }
    del batch_config

    logging.info("Got config %s", config)

    random.seed(config["seed"])

    config_path = os.path.join(args.directory, "config.msgpack")
    with open(config_path, "wb") as out:
        msgpack.dump(config, out)

    config = hk.data_structures.to_immutable_dict(config)

    if args.dev_batches_path:
        dev_batch_info_path = os.path.join(args.dev_batches_path, "batch_info.msgpack")
        dev_loader = femr.models.dataloader.BatchLoader(args.data_path, dev_batch_info_path)

    loader = femr.models.dataloader.BatchLoader(args.data_path, batch_info_path)

    logging.info(
        "Loaded batches %s %s",
        loader.get_number_of_batches("train"),
        loader.get_number_of_batches("dev"),
    )

    def model_fn(config, batch, is_training):
        model = femr.models.transformer.EHRTransformer(config)(batch, is_training)
        return model

    dummy_batch = loader.get_batch("train", 0)
    dummy_batch = jax.tree_map(lambda a: jnp.array(a), dummy_batch)

    logging.info(
        "Got dummy batch %s",
        str(jax.tree_map(lambda a: (a.shape, a.dtype, a.device()), dummy_batch)),
    )

    rng = jax.random.PRNGKey(42)
    model = hk.transform(model_fn)

    logging.info("Transformed the model function")

    params = jax.jit(model.init, static_argnames=["config", "is_training"])(
        rng, config=config, batch=dummy_batch, is_training=True
    )

    def replace(params, module, weight, value):
        old_val = params[module][weight]
        params[module][weight] = value.astype(old_val.dtype).reshape(old_val.shape)

    if task["type"] == "survival_clmbr":
        replace(
            params,
            "EHRTransformer/~/SurvivalCLMBRTask",
            "code_weight_bias",
            jnp.log2(jnp.array(batch_task["survival_dict"]["lambdas"])),
        )
    elif task["type"] == "clmbr":
        pass
    elif task["type"] == "labeled_patients":
        if args.linear_probe is not None:
            with open(args.linear_probe, "rb") as f:
                linear_probe = pickle.load(f)
            if task["labeler_type"] == "survival":
                assert False
            elif task["labeler_type"] == "boolean":
                print(linear_probe.shape)
                replace(params, "EHRTransformer/~/BooleanClassifier/~/linear", "b", linear_probe[-1:])
                replace(params, "EHRTransformer/~/BooleanClassifier/~/linear", "w", linear_probe[:-1])
            else:
                assert False, task["labeler_type"]
        else:
            if task["labeler_type"] == "survival":
                replace(
                    params,
                    "EHRTransformer/~/SurvivalTask",
                    "code_weight_bias",
                    jnp.log2(jnp.array(batch_task["lambda"])),
                )
    else:
        rootLogger.error("Invalid task for postprocess?")
        exit()

    del batch_task

    non_fit_params = {}
    if args.start_from_checkpoint is not None:
        with open(os.path.join(args.start_from_checkpoint, "best"), "rb") as f:
            checkpointed_weights = pickle.load(f)

            if (
                task["type"] == "labeled_patients"
                and task["labeler_type"] == "survival"
                and ("EHRTransformer/~/SurvivalCLMBRTask/~/linear" in checkpointed_weights)
            ):
                magic_layer = checkpointed_weights["EHRTransformer/~/SurvivalCLMBRTask/~/linear"]
                checkpointed_weights["EHRTransformer/~/SurvivalTask/~/linear"] = magic_layer

            for p, v in list(params.items()):
                if p in checkpointed_weights:
                    value_to_replace = checkpointed_weights[p]
                    for name, value in v.items():
                        if name not in value_to_replace:
                            logging.error(
                                "Could not find value? %s %s",
                                p,
                                name,
                            )
                            exit()
                        if value_to_replace[name].shape != value.shape:
                            logging.error(
                                "Invalid shape %s %s %s %s",
                                p,
                                name,
                                value.shape,
                                value_to_replace[name].shape,
                            )
                            exit()

                    if args.freeze_weights:
                        non_fit_params[p] = checkpointed_weights[p]
                        del params[p]
                    else:
                        params[p] = checkpointed_weights[p]
                else:
                    logging.info("Have to train %s from scratch", p)
                    params[p] = params[p]

    original_non_fit_params = non_fit_params

    non_fit_params = femr.models.transformer.convert_params(non_fit_params, jnp.float16)
    non_fit_params = hk.data_structures.to_immutable_dict(non_fit_params)

    logging.info(
        "Done initing %s",
        str(jax.tree_map(lambda a: (a.shape, a.dtype), params)),
    )

    total_params = 0

    for a, a_w in params.items():
        for n, v in a_w.items():
            total = 1
            for i in v.shape:
                total *= i
            total_params += total

    logging.info("Total params %s", total_params)

    @functools.partial(
        jax.jit,
        static_argnums=(
            3,
            5,
        ),
    )
    def compute_loss(params, non_fit_params, rng, config, batch, requires_logits=False):
        total_params = params | hk.data_structures.to_mutable_dict(non_fit_params)
        loss, logits = model.apply(total_params, rng, config, batch, is_training=False)[:2]
        if requires_logits:
            return loss, logits
        else:
            return loss, None

    def compute_total_loss(split, params, non_fit_params, rng, config):
        if split == "dev" and args.dev_batches_path:
            split_to_eval = "train"
            loader_to_eval = dev_loader
        else:
            split_to_eval = split
            loader_to_eval = loader

        num_to_get = min(500, loader_to_eval.get_number_of_batches(split_to_eval))
        total_loss = 0
        total_indices = 0
        total_loss2 = 0
        total_indices2 = 0

        logits = []

        is_censor = []
        event_times = []
        labels = []

        for i in range(num_to_get):
            batch = loader_to_eval.get_batch(split_to_eval, i)
            if batch["num_indices"] == 0:
                print("Skipping ", i, " due to no indices")
                continue
            loss, logit = compute_loss(
                femr.models.transformer.convert_params(params, jnp.float16),
                non_fit_params,
                rng,
                config,
                batch,
                requires_logits=config["task"]["type"] == "labeled_patients",
            )
            total_loss += loss * batch["num_indices"]
            total_indices += batch["num_indices"]
            total_loss2 += loss
            total_indices2 += 1
            if config["task"]["type"] == "labeled_patients":
                if config["task"]["labeler_type"] == "survival":
                    logits.append(logit[: batch["num_indices"], :])
                    is_censor.append(batch["task"]["is_censor"][: batch["num_indices"]])
                    event_times.append(batch["task"]["event_times"][: batch["num_indices"]])
                else:
                    logits.append(logit[: batch["num_indices"]])
                    labels.append(batch["task"]["labels"][: batch["num_indices"]])

        loss = float(total_loss / total_indices)
        loss2 = float(total_loss2 / total_indices2)

        if config["task"]["type"] == "labeled_patients":
            if config["task"]["labeler_type"] == "survival":
                logits = jnp.concatenate(logits, axis=0)
                is_censor = jnp.concatenate(is_censor, axis=0)
                event_times = jnp.concatenate(event_times, axis=0)

                limit_time = jnp.quantile(event_times[~is_censor], 0.9)
                is_censor = is_censor.at[event_times > limit_time].set(True)
                event_times = event_times.at[event_times > limit_time].set(limit_time)

                c_statistic = femr.extension.metrics.compute_c_statistic(
                    event_times,
                    is_censor,
                    jnp.array(config["task"]["time_bins"]),
                    logits,
                )[0]
                other_statistics = {}
            elif config["task"]["labeler_type"] == "boolean":
                logits = jnp.concatenate(logits, axis=0)
                labels = jnp.concatenate(labels, axis=0)
                c_statistic = sklearn.metrics.roc_auc_score(labels, logits)
                other_statistics = {"aps": sklearn.metrics.average_precision_score(labels, logits)}
        else:
            c_statistic = -loss
            other_statistics = {}

        result = {"loss": loss, "loss2": loss2, "c_statistic": c_statistic, **other_statistics}

        return result

    @functools.partial(jax.value_and_grad)
    def loss_value_and_grad(params, non_fit_params, loss_scale, rng, config, batch):
        total_params = params | hk.data_structures.to_mutable_dict(non_fit_params)
        loss, _ = model.apply(total_params, rng, config, batch, is_training=True)[:2]

        assert loss.dtype == jnp.float32

        post_scale = loss_scale.scale(loss)
        return post_scale

    def apply_optimizer(params, grads, opt_state):
        updates, opt_state = opt.update(grads, opt_state, params)
        new_params = optax.apply_updates(params, updates)
        return new_params, opt_state

    @functools.partial(
        jax.jit,
        static_argnums=(5,),
        donate_argnums=(0, 2, 3, 4, 6),
    )
    def update(params, non_fit_params, loss_scale, rng, opt_state, config, batch):
        batch_loss, grads = loss_value_and_grad(
            femr.models.transformer.convert_params(params, jnp.float16),
            non_fit_params,
            loss_scale,
            rng,
            config,
            batch,
        )

        batch_loss = loss_scale.unscale(batch_loss.astype(jnp.float32))
        grads = loss_scale.unscale(femr.models.transformer.convert_params(grads, jnp.float32))

        grads_finite = jmp.all_finite(grads)

        loss_scale = loss_scale.adjust(grads_finite)

        opt_result = apply_optimizer(params, grads, opt_state)

        new_params, opt_state = jmp.select_tree(
            grads_finite,
            opt_result,
            (params, opt_state),
        )

        return new_params, opt_state, batch_loss, loss_scale

    def make_lr_schedule(warmup_percentage, total_steps):
        def lr_schedule(step):
            percent_complete = step / total_steps
            before_peak = jax.lax.convert_element_type((percent_complete <= warmup_percentage), jnp.float32)
            scale = (before_peak * (percent_complete / warmup_percentage) + (1 - before_peak)) * (1 - percent_complete)
            return scale

        return lr_schedule

    num_train_batches = loader.get_number_of_batches("train")

    total_steps = config["n_epochs"] * num_train_batches
    logging.info("total steps %s num train batches %s", total_steps, num_train_batches)

    def should_decay(module_name, name, value):
        return name not in ("b", "scale", "embeddings", "code_weight_bias")

    def mask_fn(params):
        return hk.data_structures.map(should_decay, params)

    logging.info("Applying decay mask %s", mask_fn(params))

    warmup = 1_000 / total_steps
    lr_schedule = make_lr_schedule(warmup_percentage=warmup, total_steps=total_steps)

    weight_decay = args.weight_decay
    logging.info("Using weight decay %s", weight_decay)
    opt = optax.chain(
        optax.clip_by_global_norm(config["max_grad_norm"]),
        optax.adamw(
            learning_rate=config["learning_rate"],
            weight_decay=config["weight_decay"],
            mask=mask_fn,
        ),
        optax.scale_by_schedule(lr_schedule),
    )
    opt_state = opt.init(params)

    loss_scale = jmp.DynamicLossScale(jnp.array(2**15, dtype=jnp.float32))

    best_loss = float("inf")

    logging.info("Starting loss scale %s", loss_scale)
    logging.info(
        "Starting train loss %s",
        compute_total_loss("train", params, non_fit_params, rng, config),
    )
    dev_loss = compute_total_loss("dev", params, non_fit_params, rng, config)
    logging.info("Starting dev loss %s", dev_loss)

    batches = femr.models.dataloader.Batches(
        data_path=args.data_path,
        batch_info_path=batch_info_path,
        seed=config["seed"] * 100,
        num_batch_threads=args.num_batch_threads,
        token_dropout=args.token_dropout,
        num_epochs=config["n_epochs"],
        num_batches=num_train_batches,
    )

    rng_sequence = hk.PRNGSequence(rng)

    per_limit = min(5000, num_train_batches)

    last_good = None

    while True:
        next_item = batches.get_next()
        if next_item is None:
            break

        batch, step = next_item

        if batch is None:
            continue

        if step % 100 == 0:
            logging.info(f"[Step {step}]")

        if (step % per_limit == 0 and step != 0) or step == 500 or step == 1500 or step == 2500:
            logging.info("Loss scale %s", loss_scale)
            logging.info(
                "Train loss %s",
                compute_total_loss("train", params, non_fit_params, rng, config),
            )
            dev_loss = compute_total_loss("dev", params, non_fit_params, rng, config)
            dev_loss_metric = -dev_loss["c_statistic"]
            logging.info("Dev loss %s", dev_loss)
            if dev_loss_metric != dev_loss_metric or (loss_scale.loss_scale == 1 and loss_scale.counter == 0):
                logging.info("Diverged, shutting down")
                break
            if dev_loss_metric < best_loss:
                last_good = step
                best_loss = dev_loss_metric
                test_loss = compute_total_loss("test", params, non_fit_params, rng, config)
                with open(os.path.join(args.directory, "best"), "wb") as out:
                    total_params = params | original_non_fit_params
                    pickle.dump(total_params, out)
                with open(os.path.join(args.directory, "best_opt_state"), "wb") as out:
                    pickle.dump(opt_state, out)
                with open(os.path.join(args.directory, "best_info"), "w") as out_t:
                    out_t.write(f"Step {step}, Loss {dev_loss}")
                with open(os.path.join(args.directory, "best_test_loss"), "w") as out_t:
                    json.dump(test_loss, out_t)
            elif args.early_stopping_window_steps is not None:
                if step - last_good > args.early_stopping_window_steps:
                    logging.info(
                        f"We haven't seen improvement in the dev loss in {args.early_stopping_window_steps}"
                        " steps, so apply early stopping"
                    )
                    break

            if args.max_iter is not None and step > args.max_iter:
                logging.info("Stopping due to max iter")
                break

            logging.info("Continuing to train ...")

        if args.freeze_weights and step == min(10000, num_train_batches * 15):
            logging.info("Swapping to full training")
            params = params | original_non_fit_params

            non_fit_params = hk.data_structures.to_immutable_dict({})
            original_non_fit_params = {}

            opt = optax.chain(
                optax.clip_by_global_norm(config["max_grad_norm"]),
                optax.adamw(
                    learning_rate=config["learning_rate"] / 20,
                    weight_decay=config["weight_decay"],
                    mask=mask_fn,
                ),
                optax.scale_by_schedule(lr_schedule),
            )
            opt_state = opt.init(params)

        batch = jax.tree_map(lambda a: jax.device_put(a, device=jax.devices("gpu")[0]), batch)

        params, opt_state, batch_loss, loss_scale = update(
            params,
            non_fit_params,
            loss_scale,
            next(rng_sequence),
            opt_state,
            config,
            batch,
        )


def compute_representations() -> None:
    parser = argparse.ArgumentParser(prog="Compute representations")
    parser.add_argument("destination", type=str)
    parser.add_argument("--data_path", type=str, required=True)
    parser.add_argument("--batches_path", type=str, required=True)
    parser.add_argument("--model_dir", type=str, required=True)

    args = parser.parse_args()

    with open(os.path.join(args.model_dir, "config.msgpack"), "rb") as f:
        config = msgpack.load(f, use_list=False)

    random.seed(config["seed"])

    config = hk.data_structures.to_immutable_dict(config)
    batch_info_path = os.path.join(args.batches_path, "batch_info.msgpack")

    with open(batch_info_path, "rb") as f:
        batch_info = msgpack.load(f, use_list=False)

    patient_labels = collections.defaultdict(list)

    for pid, age, label in batch_info["config"]["task"]["labels"]:
        patient_labels[pid].append((age, label))

    loader = femr.extension.dataloader.BatchLoader(args.data_path, batch_info_path)

    def model_fn(config, batch):
        model = femr.models.transformer.EHRTransformer(config)(batch, no_task=True)
        return model

    dummy_batch = loader.get_batch("train", 0)
    dummy_batch = jax.tree_map(lambda a: jnp.array(a), dummy_batch)

    rng = jax.random.PRNGKey(42)
    model = hk.transform(model_fn)

    with open(os.path.join(args.model_dir, "best"), "rb") as f:
        params = pickle.load(f)

    @functools.partial(jax.jit, static_argnames="config")
    def compute_repr(params, rng, config, batch):
        return model.apply(params, rng, config, batch)

    database = femr.datasets.PatientDatabase(args.data_path)

    results = []

    for split in ("train", "dev", "test"):
        for dev_index in range(loader.get_number_of_batches(split)):
            raw_batch = loader.get_batch(split, dev_index)
            batch = jax.tree_map(lambda a: jnp.array(a), raw_batch)

            repr, mask = compute_repr(
                femr.models.transformer.convert_params(params, dtype=jnp.float16),
                rng,
                config,
                batch,
            )

            repr = np.array(repr)

            p_index = batch["transformer"]["label_indices"] // batch["transformer"]["length"]

            for i in range(batch["num_indices"]):
                r = repr[i, :]

                label_pid = raw_batch["patient_ids"][p_index[i]]
                label_age = raw_batch["task"]["label_ages"][i]
                label_value = raw_batch["task"]["labels"][i]

                offset = raw_batch["offsets"][p_index[i]]
<<<<<<< HEAD
                results.append((label_pid, label_age, offset, r, label_value))
=======
                results.append((label_pid, label_age, offset, r))
>>>>>>> 1e493246

    results.sort(key=lambda a: a[:3])

    label_times = []
<<<<<<< HEAD

=======
>>>>>>> 1e493246
    data_matrix = []
    label_pids = []
    label_ages = []
    label_values = []

    last_label_idx = None
<<<<<<< HEAD

    for pid, age, offset, r, label_value in results:
=======
    for pid, age, offset, r in results:
>>>>>>> 1e493246
        # Ignore duplicate
        if (pid, age) == last_label_idx:
            continue
        last_label_idx = (pid, age)

<<<<<<< HEAD
        birth_date = datetime.datetime.combine(database.get_patient_birth_date(pid), datetime.time.min)
        label_time = birth_date + datetime.timedelta(minutes=int(age))
        label_times.append(label_time)
        data_matrix.append(r)
        label_pids.append(pid)
        label_ages.append(age)
        label_values.append(label_value)
=======
    birth_date = datetime.datetime.combine(database.get_patient_birth_date(pid), datetime.time.min)
    label_time = birth_date + datetime.timedelta(minutes=int(age))

    label_times.append(label_time)
    data_matrix.append(r)
    label_pids.append(pid)
    label_ages.append(age)
>>>>>>> 1e493246

    result = {
        "data_path": args.data_path,
        "model": args.model_dir,
        "data_matrix": np.stack(data_matrix),
        "patient_ids": np.array(label_pids),
        "labeling_time": np.array(label_times),
        "label_values": np.array(label_values),
    }

    with open(args.destination, "wb") as wf:
        pickle.dump(result, wf)<|MERGE_RESOLUTION|>--- conflicted
+++ resolved
@@ -670,37 +670,25 @@
                 label_value = raw_batch["task"]["labels"][i]
 
                 offset = raw_batch["offsets"][p_index[i]]
-<<<<<<< HEAD
                 results.append((label_pid, label_age, offset, r, label_value))
-=======
-                results.append((label_pid, label_age, offset, r))
->>>>>>> 1e493246
 
     results.sort(key=lambda a: a[:3])
 
     label_times = []
-<<<<<<< HEAD
-
-=======
->>>>>>> 1e493246
+
     data_matrix = []
     label_pids = []
     label_ages = []
     label_values = []
 
     last_label_idx = None
-<<<<<<< HEAD
 
     for pid, age, offset, r, label_value in results:
-=======
-    for pid, age, offset, r in results:
->>>>>>> 1e493246
         # Ignore duplicate
         if (pid, age) == last_label_idx:
             continue
         last_label_idx = (pid, age)
 
-<<<<<<< HEAD
         birth_date = datetime.datetime.combine(database.get_patient_birth_date(pid), datetime.time.min)
         label_time = birth_date + datetime.timedelta(minutes=int(age))
         label_times.append(label_time)
@@ -708,15 +696,6 @@
         label_pids.append(pid)
         label_ages.append(age)
         label_values.append(label_value)
-=======
-    birth_date = datetime.datetime.combine(database.get_patient_birth_date(pid), datetime.time.min)
-    label_time = birth_date + datetime.timedelta(minutes=int(age))
-
-    label_times.append(label_time)
-    data_matrix.append(r)
-    label_pids.append(pid)
-    label_ages.append(age)
->>>>>>> 1e493246
 
     result = {
         "data_path": args.data_path,
