--- conflicted
+++ resolved
@@ -268,16 +268,9 @@
                         "event_time": event_offset + age,
                         "is_censored": label.value.is_censored,
                     }
-<<<<<<< HEAD
-                else:
-                    if labeled_patients.labeler_type == "boolean":
-                        assert isinstance(label.value, bool)
-                    value = label.value
-=======
                 elif labeled_patients.labeler_type == "none":
                     assert label.value is None
                     value = None
->>>>>>> b8d7d251
                 result_labels.append((int(pid), int(age), value))
 
         task = {
