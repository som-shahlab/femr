--- conflicted
+++ resolved
@@ -93,171 +93,6 @@
         """
         return "normal"
 
-<<<<<<< HEAD
-=======
-
-class ThrombocytopeniaInstantLabValueLabeler(InstantLabValueLabeler):
-    """lab-based definition for thrombocytopenia based on platelet count (10^9/L).
-    Thresholds: mild (<150), moderate(<100), severe(<50), and reference range."""
-
-    original_omop_concept_codes = [
-        "LOINC/LP393218-5",
-        "LOINC/LG32892-8",
-        "LOINC/777-3",
-    ]
-
-    def value_to_label(self, raw_value: str, unit: Optional[str]) -> str:
-        if raw_value.lower() in ["normal", "adequate"]:
-            return "normal"
-        value = float(raw_value)
-        if value < 50:
-            return "severe"
-        elif value < 100:
-            return "moderate"
-        elif value < 150:
-            return "mild"
-        return "normal"
-
-
-class HyperkalemiaInstantLabValueLabeler(InstantLabValueLabeler):
-    """lab-based definition for hyperkalemia using blood potassium concentration (mmol/L).
-    Thresholds: mild(>5.5),moderate(>6),severe(>7), and abnormal range."""
-
-    original_omop_concept_codes = [
-        "LOINC/LG7931-1",
-        "LOINC/LP386618-5",
-        "LOINC/LG10990-6",
-        "LOINC/6298-4",
-        "LOINC/2823-3",
-    ]
-
-    def value_to_label(self, raw_value: str, unit: Optional[str]) -> str:
-        if raw_value.lower() in ["normal", "adequate"]:
-            return "normal"
-        value = float(raw_value)
-        if unit is not None:
-            unit = unit.lower()
-            if unit.startswith("mmol/l"):
-                # mmol/L
-                # Original OMOP concept ID: 8753
-                value = value
-            elif unit.startswith("meq/l"):
-                # mEq/L (1-to-1 -> mmol/L)
-                # Original OMOP concept ID: 9557
-                value = value
-            elif unit.startswith("mg/dl"):
-                # mg / dL (divide by 18 to get mmol/L)
-                # Original OMOP concept ID: 8840
-                value = value / 18.0
-            else:
-                raise ValueError(f"Unknown unit: {unit}")
-        else:
-            raise ValueError(f"Unknown unit: {unit}")
-        if value > 7:
-            return "severe"
-        elif value > 6.0:
-            return "moderate"
-        elif value > 5.5:
-            return "mild"
-        return "normal"
-
-
-class HypoglycemiaInstantLabValueLabeler(InstantLabValueLabeler):
-    """lab-based definition for hypoglycemia using blood glucose concentration (mmol/L).
-    Thresholds: mild(<3), moderate(<3.5), severe(<=3.9), and abnormal range."""
-
-    original_omop_concept_codes = [
-        "SNOMED/33747003",
-        "LOINC/LP416145-3",
-        "LOINC/14749-6",
-        # "LOINC/15074-8",
-    ]
-
-    def value_to_label(self, raw_value: str, unit: Optional[str]) -> str:
-        if raw_value.lower() in ["normal", "adequate"]:
-            return "normal"
-        value = float(raw_value)
-        if unit is not None:
-            unit = unit.lower()
-            if unit.startswith("mg/dl"):
-                # mg / dL
-                # Original OMOP concept ID: 8840, 9028
-                value = value / 18
-            elif unit.startswith("mmol/l"):
-                # mmol / L (x 18 to get mg/dl)
-                # Original OMOP concept ID: 8753
-                value = value
-            else:
-                raise ValueError(f"Unknown unit: {unit}")
-        else:
-            raise ValueError(f"Unknown unit: {unit}")
-        if value < 3:
-            return "severe"
-        elif value < 3.5:
-            return "moderate"
-        elif value <= 3.9:
-            return "mild"
-        return "normal"
-
-
-class HyponatremiaInstantLabValueLabeler(InstantLabValueLabeler):
-    """lab-based definition for hyponatremia based on blood sodium concentration (mmol/L).
-    Thresholds: mild (<=135),moderate(<130),severe(<125), and abnormal range."""
-
-    original_omop_concept_codes = ["LOINC/LG11363-5", "LOINC/2951-2", "LOINC/2947-0"]
-
-    def value_to_label(self, raw_value: str, unit: Optional[str]) -> str:
-        if raw_value.lower() in ["normal", "adequate"]:
-            return "normal"
-        value = float(raw_value)
-        if value < 125:
-            return "severe"
-        elif value < 130:
-            return "moderate"
-        elif value <= 135:
-            return "mild"
-        return "normal"
-
-
-class AnemiaInstantLabValueLabeler(InstantLabValueLabeler):
-    """lab-based definition for anemia based on hemoglobin levels (g/L).
-    Thresholds: mild(<120),moderate(<110),severe(<70), and reference range"""
-
-    original_omop_concept_codes = [
-        "LOINC/LP392452-1",
-    ]
-
-    def value_to_label(self, raw_value: str, unit: Optional[str]) -> str:
-        if raw_value.lower() in ["normal", "adequate"]:
-            return "normal"
-        value = float(raw_value)
-        if unit is not None:
-            unit = unit.lower()
-            if unit.startswith("g/dl"):
-                # g / dL
-                # Original OMOP concept ID: 8713
-                # NOTE: This weird *10 / 100 is how Lawrence did it
-                value = value * 10
-            elif unit.startswith("mg/dl"):
-                # mg / dL (divide by 1000 to get g/dL)
-                # Original OMOP concept ID: 8840
-                # NOTE: This weird *10 / 100 is how Lawrence did it
-                value = value / 100
-            elif unit.startswith("g/l"):
-                value = value
-            else:
-                raise ValueError(f"Unknown unit: {unit}")
-        else:
-            raise ValueError(f"Unknown unit: {unit}")
-        if value < 70:
-            return "severe"
-        elif value < 110:
-            return "moderate"
-        elif value < 120:
-            return "mild"
-        return "normal"
-
->>>>>>> 86eabbee
 
 ##########################################################
 ##########################################################
