--- conflicted
+++ resolved
@@ -573,20 +573,11 @@
 
     return result
 
-<<<<<<< HEAD
 def load_labeled_patients_from_csv(path_to_csv: str) -> LabeledPatients:
-=======
-
-def load_labeled_patients_from_csv(path_to_csv: str, labeler_type: str) -> LabeledPatients:
->>>>>>> fd971ad3
     """Load the CSV at `path_to_csv` into a LabeledPatient object and return it"""
     df = pd.read_csv(path_to_csv)
     patients_to_labels: Dict[int, List[Label]] = collections.defaultdict(list)
     for idx, row in df.iterrows():
-<<<<<<< HEAD
         labeler_type: str = row['label_type']
         patients_to_labels[row['patient_id']].append(Label(time=row['prediction_datetime'], value=row['label_value']))
-=======
-        patients_to_labels[row["patient_id"]].append(Label(time=row["prediction_datetime"], value=row["label_value"]))
->>>>>>> fd971ad3
     return LabeledPatients(patients_to_labels, labeler_type)