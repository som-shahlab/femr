--- conflicted
+++ resolved
@@ -3,30 +3,18 @@
 import math
 import os
 import pathlib
-<<<<<<< HEAD
-=======
-import pickle
-from typing import List, Optional, Tuple, cast
->>>>>>> ab543078
 
 import numpy as np
 import scipy.sparse
 
-<<<<<<< HEAD
 from tools import (NUM_PATIENTS, create_database,
                    get_piton_codes, save_to_pkl, load_from_pkl)
 
-=======
->>>>>>> ab543078
 import piton
 import piton.datasets
 from piton.featurizers.core import ColumnValue, FeaturizerList
 from piton.featurizers.featurizers import AgeFeaturizer, CountFeaturizer
-<<<<<<< HEAD
 from piton.labelers.core import TimeHorizon
-=======
-from piton.labelers.core import LabeledPatients, LabelingFunction, TimeHorizon
->>>>>>> ab543078
 from piton.labelers.omop_labeling_functions import CodeLF
 from tools import *
 
