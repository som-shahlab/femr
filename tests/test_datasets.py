import contextlib
import datetime
import os
import pathlib
import random
from typing import List, Optional, Tuple

import piton
import piton.datasets

dummy_events = [
    piton.Event(
        start=datetime.datetime(1995, 1, 3), concept_id=0, value=float(34)
    ),
    piton.Event(
        start=datetime.datetime(2010, 1, 3),
<<<<<<< HEAD
        concept_id=1,
        value=memoryview(b"test_value"),
=======
        code=1,
        value="test_value",
>>>>>>> bce8c2d9
    ),
    piton.Event(
        start=datetime.datetime(2010, 1, 5),
        concept_id=2,
        value=None,
    ),
]

all_events: List[Tuple[int, piton.Event]] = []

for patient_id in range(10, 25):
    all_events.extend((patient_id, event) for event in dummy_events)


def create_events(tmp_path: pathlib.Path) -> piton.datasets.EventCollection:
    events = piton.datasets.EventCollection(os.path.join(tmp_path, "events"))

    random.shuffle(all_events)

    chunks = 7
    events_per_chunk = (len(all_events) + chunks - 1) // chunks

    for i in range(7):
        with contextlib.closing(events.create_writer()) as writer:
            for patient_id, event in all_events[
                i * events_per_chunk : (i + 1) * events_per_chunk
            ]:
                writer.add_event(patient_id, event)

    return events


def create_patients(tmp_path: pathlib.Path) -> piton.datasets.PatientCollection:
    return create_events(tmp_path).to_patient_collection(
        os.path.join(tmp_path, "patients")
    )


def test_events(tmp_path: pathlib.Path) -> None:
    events = create_events(tmp_path)

    print(all_events[0])
    with events.reader() as reader:
        read_events = list(reader)

    print(read_events[0])
    assert sorted(read_events) == sorted(all_events)


def test_sort_events(tmp_path: pathlib.Path) -> None:
    events = create_events(tmp_path)

    sorted_events = events.sort(
        os.path.join(tmp_path, "sorted_events"), num_threads=2
    )

    with sorted_events.reader() as reader:
        all_sorted_events = list(reader)

    assert sorted(all_sorted_events) == sorted(all_events)

    for reader_func in sorted_events.sharded_readers():
        with reader_func() as reader:
            s_events = list(reader)
            assert (
                sorted(s_events, key=lambda a: (a[0], a[1].start)) == s_events
            )


def test_patients(tmp_path: pathlib.Path) -> None:
    patients = create_patients(tmp_path)

    with patients.reader() as reader:
        all_patients = list(reader)

    assert sorted(p.patient_id for p in all_patients) == sorted(range(10, 25))

    for patient in all_patients:
        assert patient.events == dummy_events


def transform_func(a: piton.Patient) -> Optional[piton.Patient]:
    if a.patient_id == 10:
        return None
    return piton.Patient(
        patient_id=a.patient_id,
        events=[
            piton.Event(
                start=event.start,
<<<<<<< HEAD
                concept_id=event.concept_id,
                value=memoryview(b"foo"),
=======
                code=event.code,
                value="foo",
>>>>>>> bce8c2d9
            )
            for event in a.events
        ],
    )


def test_transform_patients(tmp_path: pathlib.Path) -> None:
    patients = create_patients(tmp_path)

    transformed_patients = patients.transform(
        os.path.join(tmp_path, "transformed_patients"), transform_func
    )

    with transformed_patients.reader() as reader:
        all_patients = list(reader)

    assert set(p.patient_id for p in all_patients) == set(range(11, 25))

    for patient in all_patients:
        better_dummy_events = [
            piton.Event(
                start=event.start,
<<<<<<< HEAD
                concept_id=event.concept_id,
                value=memoryview(b"foo"),
=======
                code=event.code,
                value="foo",
>>>>>>> bce8c2d9
            )
            for event in dummy_events
        ]
        assert sorted(patient.events) == sorted(better_dummy_events)<|MERGE_RESOLUTION|>--- conflicted
+++ resolved
@@ -10,21 +10,18 @@
 
 dummy_events = [
     piton.Event(
-        start=datetime.datetime(1995, 1, 3), concept_id=0, value=float(34)
+        start=datetime.datetime(1995, 1, 3), 
+        code=0, 
+        value=float(34)
     ),
     piton.Event(
         start=datetime.datetime(2010, 1, 3),
-<<<<<<< HEAD
-        concept_id=1,
-        value=memoryview(b"test_value"),
-=======
         code=1,
         value="test_value",
->>>>>>> bce8c2d9
     ),
     piton.Event(
         start=datetime.datetime(2010, 1, 5),
-        concept_id=2,
+        code=2,
         value=None,
     ),
 ]
@@ -110,13 +107,8 @@
         events=[
             piton.Event(
                 start=event.start,
-<<<<<<< HEAD
-                concept_id=event.concept_id,
-                value=memoryview(b"foo"),
-=======
                 code=event.code,
                 value="foo",
->>>>>>> bce8c2d9
             )
             for event in a.events
         ],
@@ -139,13 +131,8 @@
         better_dummy_events = [
             piton.Event(
                 start=event.start,
-<<<<<<< HEAD
-                concept_id=event.concept_id,
-                value=memoryview(b"foo"),
-=======
                 code=event.code,
                 value="foo",
->>>>>>> bce8c2d9
             )
             for event in dummy_events
         ]
