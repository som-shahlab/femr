--- conflicted
+++ resolved
@@ -159,27 +159,6 @@
     ).close()
 
 
-<<<<<<< HEAD
-=======
-def create_labeled_patients(
-    labeler: LabelingFunction, patients: List[piton.Patient]
-):
-    pat_to_labels = {}
-
-    for patient in patients:
-        labels = labeler.label(patient)
-
-        if len(labels) > 0:
-            pat_to_labels[patient.patient_id] = labels
-
-    labeled_patients = LabeledPatients(
-        pat_to_labels, labeler.get_labeler_type()
-    )
-
-    return labeled_patients
-
-
->>>>>>> ab543078
 def get_piton_codes(ontology, target_code):
     piton_concept_id = f"dummy/{DummyOntology().get_dictionary()[target_code]}"
     piton_target_code = ontology.get_dictionary().index(piton_concept_id)
