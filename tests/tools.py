import contextlib
import csv
import datetime
import io
import os
import pathlib
import pickle
from typing import Dict, List, Tuple

import zstandard

import piton
import piton.datasets
from piton.labelers.core import LabeledPatients, LabelingFunction

DUMMY_EVENTS = [
    piton.Event(start=datetime.datetime(1995, 1, 3), code=0, value=34.5),
    piton.Event(
        start=datetime.datetime(2010, 1, 1),
        code=1,
        value="test_value",
    ),
    piton.Event(start=datetime.datetime(2010, 1, 5), code=2, value=1),
    piton.Event(start=datetime.datetime(2010, 6, 5), code=3, value=None),
    piton.Event(start=datetime.datetime(2010, 8, 5), code=2, value=None),
    piton.Event(start=datetime.datetime(2011, 7, 5), code=2, value=None),
    piton.Event(start=datetime.datetime(2012, 10, 5), code=3, value=None),
    piton.Event(start=datetime.datetime(2015, 6, 5, 0), code=2, value=None),
    piton.Event(
        start=datetime.datetime(2015, 6, 5, 10, 10), code=2, value=None
    ),
    piton.Event(start=datetime.datetime(2015, 6, 15, 11), code=3, value=None),
    piton.Event(start=datetime.datetime(2016, 1, 1), code=2, value=None),
    piton.Event(
        start=datetime.datetime(2016, 3, 1, 10, 10, 10), code=4, value=None
    ),
]

NUM_EVENTS = len(DUMMY_EVENTS)
NUM_PATIENTS = 10

all_events: List[Tuple[int, piton.Event]] = []

for patient_id in range(NUM_PATIENTS):
    all_events.extend((patient_id, event) for event in DUMMY_EVENTS)


def create_events(tmp_path: pathlib.Path) -> piton.datasets.EventCollection:
    event_path = os.path.join(tmp_path, "events")
    os.makedirs(event_path, exist_ok=True)
    events = piton.datasets.EventCollection(event_path)
    chunks = 7
    events_per_chunk = (len(all_events) + chunks - 1) // chunks

    for i in range(7):
        with contextlib.closing(events.create_writer()) as writer:
            for patient_id, event in all_events[
                i * events_per_chunk : (i + 1) * events_per_chunk
            ]:
                writer.add_event(patient_id, event)

    return events


def create_patients(tmp_path: pathlib.Path) -> piton.datasets.PatientCollection:
    return create_events(tmp_path).to_patient_collection(
        os.path.join(tmp_path, "patients")
    )


def create_ontology(path_to_ontology_dir: str, concepts: List[str]):
    path_to_concept_file: str = os.path.join(
        path_to_ontology_dir, "concept", "concept.csv.zst"
    )
    os.makedirs(os.path.dirname(path_to_concept_file), exist_ok=True)
    os.makedirs(
        os.path.join(path_to_ontology_dir + "/concept_relationship/"),
        exist_ok=True,
    )

    concept_map: Dict[str, int] = {}

    with io.TextIOWrapper(
        zstandard.ZstdCompressor(1).stream_writer(
            open(path_to_concept_file, "wb")
        )
    ) as o:
        writer = csv.DictWriter(
            o,
            fieldnames=[
                "concept_id",
                "concept_name",
                "domain_id",
                "vocabulary_id",
                "concept_class_id",
                "standard_concept",
                "concept_code",
                "valid_start_DATE",
                "valid_end_DATE",
                "invalid_reason",
                "load_table_id",
                "load_row_id",
            ],
        )

        writer.writeheader()

        next_code: int = 0
        for i, c in enumerate(concepts):
            code: int = i + next_code
            concept_map[c] = code
            writer.writerow(
                {
                    "concept_id": str(code),
                    "concept_name": c,
                    "domain_id": "Observation",
                    "vocabulary_id": "dummy",
                    "concept_class_id": "Observation",
                    "standard_concept": "",
                    "concept_code": c,
                    "valid_start_DATE": "1970-01-01",
                    "valid_end_DATE": "2099-12-31",
                    "invalid_reason": "",
                    "load_table_id": "custom_mapping",
                    "load_row_id": "",
                }
            )
    return concept_map


DUMMY_CONCEPTS: List[str] = ["zero", "one", "two", "three", "four"]


def create_database(
    tmp_path: pathlib.Path, dummy_concepts: List[str] = []
) -> None:

    patient_collection = create_patients(tmp_path)
    with patient_collection.reader() as reader:
        _ = list(reader)

    path_to_ontology = os.path.join(tmp_path, "ontology")
<<<<<<< HEAD

    if dummy_concepts == []:
        dummy_concepts = DUMMY_CONCEPTS

    concept_map = create_ontology(path_to_ontology, dummy_concepts)
=======
    concepts = [str(x) for x in dummy_ontology.get_dictionary()]
    concept_map = create_ontology(path_to_ontology, concepts)
    print("Concept map:", concept_map)
>>>>>>> 2e20a46f

    path_to_database = os.path.join(tmp_path, "target")

    if not os.path.exists(path_to_database):
        os.mkdir(path_to_database)

    patient_collection.to_patient_database(
        path_to_database,
        path_to_ontology,  # concept.csv
        num_threads=2,
    ).close()


<<<<<<< HEAD
def get_piton_codes(ontology, target_code, dummy_concepts: List[str] = []):
    if dummy_concepts == []:
        dummy_concepts = DUMMY_CONCEPTS
    piton_concept_id = f"dummy/{dummy_concepts[target_code]}"
=======
def get_piton_code(ontology, target_code: int) -> int:
    piton_concept_id = f"dummy/{DummyOntology().get_dictionary()[target_code]}"
>>>>>>> 2e20a46f
    piton_target_code = ontology.get_dictionary().index(piton_concept_id)
    return piton_target_code


def create_patients_list(events: List[piton.Event]) -> List[piton.Patient]:
    patients: List[piton.Patient] = []
    for patient_id in range(NUM_PATIENTS):
        patients.append(
            piton.Patient(
                patient_id,
                events,
            )
        )
    return patients


def create_labeled_patients_list(
    labeler: LabelingFunction, patients: List[piton.Patient]
):
    pat_to_labels = {}

    for patient in patients:
        labels = labeler.label(patient)

        if len(labels) > 0:
            pat_to_labels[patient.patient_id] = labels

    labeled_patients = LabeledPatients(
        pat_to_labels, labeler.get_labeler_type()
    )

    return labeled_patients


def save_to_pkl(object_to_save, path_to_file: str):
    """Save object to Pickle file."""
    os.makedirs(os.path.dirname(path_to_file), exist_ok=True)
    with open(path_to_file, "wb") as fd:
        pickle.dump(object_to_save, fd)


def load_from_pkl(path_to_file: str):
    """Load object from Pickle file."""
    with open(path_to_file, "rb") as fd:
        result = pickle.load(fd)
    return result<|MERGE_RESOLUTION|>--- conflicted
+++ resolved
@@ -140,17 +140,11 @@
         _ = list(reader)
 
     path_to_ontology = os.path.join(tmp_path, "ontology")
-<<<<<<< HEAD
 
     if dummy_concepts == []:
         dummy_concepts = DUMMY_CONCEPTS
 
     concept_map = create_ontology(path_to_ontology, dummy_concepts)
-=======
-    concepts = [str(x) for x in dummy_ontology.get_dictionary()]
-    concept_map = create_ontology(path_to_ontology, concepts)
-    print("Concept map:", concept_map)
->>>>>>> 2e20a46f
 
     path_to_database = os.path.join(tmp_path, "target")
 
@@ -164,15 +158,10 @@
     ).close()
 
 
-<<<<<<< HEAD
-def get_piton_codes(ontology, target_code, dummy_concepts: List[str] = []):
+def get_piton_code(ontology, target_code, dummy_concepts: List[str] = []):
     if dummy_concepts == []:
         dummy_concepts = DUMMY_CONCEPTS
     piton_concept_id = f"dummy/{dummy_concepts[target_code]}"
-=======
-def get_piton_code(ontology, target_code: int) -> int:
-    piton_concept_id = f"dummy/{DummyOntology().get_dictionary()[target_code]}"
->>>>>>> 2e20a46f
     piton_target_code = ontology.get_dictionary().index(piton_concept_id)
     return piton_target_code
 
