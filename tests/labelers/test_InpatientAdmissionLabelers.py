# flake8: noqa: E402
import datetime
import os
import pathlib
import sys
from typing import List, Optional, Tuple

import pytest

import femr.datasets
from femr.labelers import LabeledPatients, TimeHorizon
from femr.labelers.omop import (
    get_inpatient_admission_discharge_times,
    get_inpatient_admission_events,
    move_datetime_to_end_of_day,
)
from femr.labelers.omop_inpatient_admissions import (
    DummyAdmissionDischargeLabeler,
    InpatientLongAdmissionLabeler,
    InpatientMortalityLabeler,
    InpatientReadmissionLabeler,
)

# Needed to import `tools` for local testing
sys.path.append(os.path.dirname(os.path.dirname(os.path.abspath(__file__))))
from tools import (
    EventsWithLabels,
    assert_labels_are_accurate,
    create_patients_list,
    event,
    run_test_for_labeler,
    run_test_locally,
)


class DummyOntology_GetInpatients:
    def get_children(self, *args) -> List[int]:
        return []


def test_get_inpatient_admission_events(tmp_path: pathlib.Path):
    ontology = DummyOntology_GetInpatients()
    with pytest.raises(RuntimeError):
        # Admission `start` cannot be after `end`
        # fmt: off
        events_with_labels = [
            (event((2020, 1, 2), "Visit/IP", end=datetime.datetime(2020, 1, 1, 23, 59, 59, 59), omop_table="visit_occurrence", ), "skip"),
        ]
        # fmt: on
        patient = femr.Patient(0, [x[0] for x in events_with_labels])
        get_inpatient_admission_events(patient, ontology)  # type: ignore
    with pytest.raises(RuntimeError):
        # Every admission must have an `end` time
        # fmt: off
        events_with_labels = [
            (event((2020, 1, 1), "Visit/IP", omop_table="visit_occurrence", ), "skip"),
        ]
        # fmt: on
        patient = femr.Patient(0, [x[0] for x in events_with_labels])
        get_inpatient_admission_events(patient, ontology)  # type: ignore


def test_get_inpatient_admission_discharge_times(tmp_path: pathlib.Path):
    ontology = DummyOntology_GetInpatients()
    events_with_labels: EventsWithLabels = [
        # fmt: off
        # admission code + visit_occurrence
        (event((2000, 1, 1), "Visit/IP", end=datetime.datetime(2000, 1, 2), omop_table='visit_occurrence'), True),
        (event((2001, 1, 1, 1, 1, 1), "Visit/IP", end=datetime.datetime(2002, 12, 4, 4, 13, 11), omop_table='visit_occurrence'), True),
        # not admission code + visit_occurrence
        (event((2009, 1, 1), 0, end=datetime.datetime(2009, 1, 2), omop_table='visit_occurrence'), 'skip'),
        (event((2009, 10, 1), "Visit/OP", end=datetime.datetime(2009, 10, 2), omop_table='visit_occurrence'), 'skip'),
        # admission code + not visit_occurrence
        (event((2010, 1, 1), "Visit/IP", end=datetime.datetime(2010, 10, 2), omop_table='visit_detail'), 'skip'),
        (event((2011, 1, 1), "Visit/IP", end=datetime.datetime(2011, 10, 2)), 'skip'),
        # single point in time event -- drop it
        (event((2012, 10, 1), "Visit/OP", end=datetime.datetime(2012, 10, 1), omop_table='visit_occurrence'), 'skip'),
        (event((2013, 10, 1, 1, 1, 1), "Visit/OP", end=datetime.datetime(2013, 10, 1, 1, 1, 1), omop_table='visit_occurrence'), 'skip'),
        # fmt: on
    ]
    patient = femr.Patient(0, [x[0] for x in events_with_labels])
    results: List[Tuple[datetime.datetime, datetime.datetime]] = get_inpatient_admission_discharge_times(patient, ontology)  # type: ignore
    assert results == list(
        zip(
            [x[0].start for x in events_with_labels if x[1] == True],
            [x[0].end for x in events_with_labels if x[1] == True],
        )
    ), f"Results: {results} | test_get_inpatient_admission_discharge_times"

    # Test fail cases
    with pytest.raises(RuntimeError):
        # Every admission must have an `end` time
        # fmt: off
        events_with_labels = [
            (event((2020, 1, 1), "Visit/IP", omop_table="visit_occurrence", ), "skip"),
        ]
        # fmt: on
        patient = femr.Patient(0, [x[0] for x in events_with_labels])
        results: List[femr.Event] = get_inpatient_admission_discharge_times(patient, ontology)  # type: ignore
    with pytest.raises(RuntimeError):
        # Admission `start` cannot be after `end`
        # fmt: off
        events_with_labels = [
            (event((2020, 1, 2), "Visit/IP", end=datetime.datetime(2020, 1, 1, 23, 59, 59, 59), omop_table="visit_occurrence", ), "skip"),
        ]
        # fmt: on
        patient = femr.Patient(0, [x[0] for x in events_with_labels])
        results: List[femr.Event] = get_inpatient_admission_discharge_times(patient, ontology)  # type: ignore


#############################################
#############################################
#
# Admission Discharge Placeholder Labeler
#
#############################################
#############################################


class DummyAdmissionDischargeOntology:
    def get_children(self, *args) -> List[int]:
        return []


def _run_test_admission_discharge_placeholder(labeler, events_with_labels: EventsWithLabels, help_text: str = ""):
    # Check Labels match admission start/end times
    true_labels: List[Tuple[datetime.datetime, Optional[bool]]] = [  # type: ignore
        y  # type: ignore
        for x in events_with_labels  # type: ignore
        for y in [(x[0].start, x[1]), (x[0].end, x[1])]  # type: ignore
        if isinstance(x[1], bool)  # type: ignore
    ]  # type: ignore
    patients: List[femr.Patient] = create_patients_list(10, [x[0] for x in events_with_labels])
    labeled_patients: LabeledPatients = labeler.apply(patients=patients)
    for patient in patients:
        assert_labels_are_accurate(
            labeled_patients,
            patient.patient_id,
            true_labels,
            help_text=help_text,
        )


def test_admission_discharge_placeholder(tmp_path: pathlib.Path):
    ontology = DummyAdmissionDischargeOntology()
    labeler = DummyAdmissionDischargeLabeler(ontology)  # type: ignore
    # Multiple admission/discharges
    events_with_labels: EventsWithLabels = [
        # fmt: off
        #
        (event((2000, 1, 1), "Visit/IP", end=datetime.datetime(2000, 1, 2), omop_table='visit_occurrence'), True),
        (event((2000, 1, 1), "Visit/IP", end=datetime.datetime(2000, 1, 31), visit_id=2, omop_table='visit_occurrence'), True),
        (event((1999, 1, 1), "Visit/IP", end=datetime.datetime(2001, 1, 31), visit_id=2, omop_table='visit_occurrence'), True),
        (event((2010, 1, 31), "Visit/IP", end=datetime.datetime(2010, 1, 31, 0,0, 1), visit_id=3, omop_table='visit_occurrence'), True),
        #
        (event((2000, 1, 10), "Visit/IP", end=datetime.datetime(2000, 1, 12), omop_table='visit_detail'), 'skip'),
        (event((2000, 1, 31), 3), "skip"),
        (event((2000, 1, 31), "Visit/IP", end=datetime.datetime(2000, 1, 31), omop_table='visit_occurrence'), 'skip'),
        (event((2000, 1, 31), 0, end=datetime.datetime(2000, 2, 1), omop_table='visit_occurrence'), 'skip'),
        (event((2015, 1, 10), 0), "skip"),
        (event((2015, 1, 10), 3), "skip"),
        (event((2015, 1, 20), 2), "skip"),
        #
        (event((2005, 1, 30), "Visit/IP", end=datetime.datetime(2005, 1, 31, 0,0, 1), omop_table='visit_occurrence'), True),
        # fmt: on
    ]
    _run_test_admission_discharge_placeholder(
        labeler,
        events_with_labels,
        help_text="test_admission_discharge_placeholder_multiple",
    )

    # Zero admission/discharges
    events_with_labels = [
        # fmt: off
        (event((2000, 1, 1), 0, end=datetime.datetime(2000, 1, 2)), "skip"),
        (event((2000, 1, 31), 3), "skip"),
        (event((2000, 1, 31), "Visit/IP", end=datetime.datetime(2000, 1, 31)), "skip"),
        # fmt: on
    ]
    _run_test_admission_discharge_placeholder(
        labeler,
        events_with_labels,
        help_text="test_admission_discharge_placeholder_zero",
    )

    # Overlapping admission/discharges
    events_with_labels = [
        # fmt: off
        ( event( (2020, 1, 1), "Visit/IP", end=datetime.datetime(2020, 1, 30), omop_table="visit_occurrence", ), True),
        ( event( (2020, 1, 1), "Visit/IP", end=datetime.datetime(2020, 1, 15), omop_table="visit_occurrence", ), True),
        ( event( (2020, 1, 1), "Visit/IP", end=datetime.datetime(2020, 1, 30), omop_table="visit_occurrence", ), True),
        ( event( (2020, 1, 15), "Visit/IP", end=datetime.datetime(2020, 2, 15), omop_table="visit_occurrence", ), True),
        ( event( (2019, 1, 1), "Visit/IP", end=datetime.datetime(2021, 1, 30), omop_table="visit_occurrence", ), True),
        # fmt: on
    ]
    _run_test_admission_discharge_placeholder(
        labeler,
        events_with_labels,
        help_text="test_admission_discharge_placeholder_overlap",
    )

    # Test fail cases
    with pytest.raises(RuntimeError):
        # Every admission must have an `end` time
        # fmt: off
        events_with_labels = [
            (event((2020, 1, 1), "Visit/IP", omop_table="visit_occurrence", ), "skip"),
        ]
        # fmt: on
        patient = femr.Patient(0, [x[0] for x in events_with_labels])
        labeler.label(patient)
    with pytest.raises(RuntimeError):
        # Admission `start` cannot be after `end`
        # fmt: off
        events_with_labels = [
            (event((2020, 1, 2), "Visit/IP", end=datetime.datetime(2020, 1, 1, 23, 59, 59, 59), omop_table="visit_occurrence", ), "skip"),
        ]
        # fmt: on
        patient = femr.Patient(0, [x[0] for x in events_with_labels])
        labeler.label(patient)


#############################################
#############################################
#
# Readmission Labeler
#
#############################################
#############################################


class DummyReadmissionOntology:
    def get_children(self, *args) -> List[int]:
        return []


def test_readmission(tmp_path: pathlib.Path):
    # Test general readmission labeler on 30-day readmission task
    time_horizon = TimeHorizon(datetime.timedelta(seconds=1), datetime.timedelta(days=30))
    ontology = DummyReadmissionOntology()
    labeler = InpatientReadmissionLabeler(ontology, time_horizon)  # type: ignore
    events_with_labels: EventsWithLabels = [
        # fmt: off
        (event((2000, 1, 1), "Visit/IP", end=datetime.datetime(2000, 1, 2), omop_table='visit_occurrence'), True),
        (event((2000, 1, 22), 3), "skip"),
        (event((2000, 1, 31), "Visit/IP", end=datetime.datetime(2000, 1, 31, 1), omop_table='visit_occurrence'), False),
        #
        (event((2005, 1, 1), "Visit/IP", end=datetime.datetime(2005, 1, 2), omop_table='visit_occurrence'), False),
        (event((2005, 1, 15), 2), "skip"),
        #
        (event((2005, 1, 1), "Visit/IP", end=datetime.datetime(2005, 1, 1), omop_table='visit_occurrence'), 'skip'),
        #
        (event((2010, 1, 1), "Visit/IP", end=datetime.datetime(2010, 3, 1), omop_table='visit_occurrence'), True),
        (event((2010, 3, 10), 0), "skip"),
        (event((2010, 3, 30, 23, 59), "Visit/IP", end=datetime.datetime(2010, 4, 1), omop_table='visit_occurrence'), False),
        (event((2010, 4, 10), 4), "skip"),
        #
        (event((2015, 1, 1), "Visit/IP", end=datetime.datetime(2015, 1, 2), omop_table='visit_occurrence'), False),
        (event((2015, 1, 10), 0), "skip"),
        (event((2015, 1, 10), 3), "skip"),
        (event((2015, 1, 20), 2), "skip"),
        (event((2015, 3, 1), "Visit/IP", end=datetime.datetime(2015, 3, 2), omop_table='visit_occurrence'), False),
        #
        (event((2020, 1, 1), "Visit/IP", end=datetime.datetime(2020, 1, 3), omop_table='visit_occurrence'), True),
        (event((2020, 1, 10), "Visit/IP", end=datetime.datetime(2020, 1, 20), omop_table='visit_occurrence'), "out of range"),
        # fmt: on
    ]
    patient = femr.Patient(0, [x[0] for x in events_with_labels])
    true_outcome_times: List[datetime.datetime] = [
        x[0].start for x in events_with_labels if x[0].omop_table == "visit_occurrence" and x[1] != "skip"
    ]
    true_prediction_times: List[datetime.datetime] = [
        move_datetime_to_end_of_day(x[0].end)
        for x in events_with_labels
        if x[0].omop_table == "visit_occurrence" and x[1] != "skip"
    ]
    print(true_outcome_times)
    print(labeler.get_outcome_times(patient))
    assert labeler.get_time_horizon() == time_horizon
    assert (
        labeler.get_outcome_times(patient) == true_outcome_times
    ), f"{labeler.get_outcome_times(patient)} != {true_outcome_times}"
    assert (
        labeler.get_prediction_times(patient) == true_prediction_times
    ), f"{labeler.get_prediction_times(patient)} != {true_prediction_times}"
    run_test_for_labeler(
        labeler,
        events_with_labels,
        true_outcome_times=true_outcome_times,
        true_prediction_times=true_prediction_times,
        help_text="test_readmission_general",
    )


#############################################
#############################################
#
# Inpatient Mortality Labeler
#
#############################################
#############################################


class DummyMortalityOntology:
    def get_children(self, code: str) -> List[str]:
        if code == "Death Type/OMOP generated":
            return ["Condition Type/OMOP4822053"]
        return []


def test_mortality(tmp_path: pathlib.Path):
    ontology = DummyMortalityOntology()
    labeler = InpatientMortalityLabeler(ontology)  # type: ignore
    for outcome_code in ["Condition Type/OMOP4822053"]:
        events_with_labels: EventsWithLabels = [
            # fmt: off
            #
            # test different outcome codes
            (event((2000, 1, 1), "Visit/IP", end=datetime.datetime(2000, 1, 1), omop_table='visit_occurrence'), "skip"),  # admission
            (event((2001, 1, 1), "Visit/IP", end=datetime.datetime(2001, 1, 11), omop_table='visit_occurrence'), False),  # admission
            (event((2002, 1, 1), "Visit/IP", end=datetime.datetime(2002, 1, 11), omop_table='visit_occurrence'), True),  # admission
            (event((2002, 1, 10), outcome_code), "skip"),  # event
            (event((2003, 1, 1), "Visit/IP", end=datetime.datetime(2003, 1, 11), omop_table='visit_occurrence'), "skip"),
            # admission
            # fmt: on
        ]
<<<<<<< HEAD
=======
        assert labeler.outcome_codes == {
            "Condition Type/OMOP4822053",
        }
>>>>>>> fdc959f3
        true_prediction_times: List[datetime.datetime] = [
            move_datetime_to_end_of_day(x[0].start)
            for x in events_with_labels
            if isinstance(x[1], bool) or x[1] is None
        ]
        run_test_for_labeler(
            labeler,
            events_with_labels,
            true_prediction_times=true_prediction_times,
            help_text="test_mortality",
        )


#############################################
#############################################
#
# Long Length of Stay Labeler
#
#############################################
#############################################


class DummyLOSOntology:
    def get_children(self, *args) -> List[int]:
        return []


def test_long_admission(tmp_path: pathlib.Path):
    ontology = DummyLOSOntology()
    long_time: datetime.timedelta = datetime.timedelta(days=7)
    labeler = InpatientLongAdmissionLabeler(ontology, long_time)  # type: ignore
    events_with_labels: EventsWithLabels = [
        # fmt: off
        (event((2000, 1, 1), "Visit/IP", end=datetime.datetime(2000, 1, 10), omop_table='visit_occurrence'), True),
        (event((2004, 4, 30), "Visit/IP", end=datetime.datetime(2004, 5, 10), omop_table='visit_occurrence'), True),
        #
        (event((2006, 1, 2), "Visit/IP", end=datetime.datetime(2006, 1, 5), omop_table='visit_occurrence'), False),
        (event((2006, 1, 3), 0), "skip"),
        (event((2008, 1, 1), "Visit/IP", end=datetime.datetime(2008, 1, 7, 23, 59), omop_table='visit_occurrence'), False),
        (event((2010, 1, 1), "Visit/IP", end=datetime.datetime(2010, 1, 1), omop_table='visit_occurrence'), 'skip'),
        # fmt: on
    ]
    assert labeler.long_time == long_time
    true_prediction_times: List[datetime.datetime] = [
        x[0].start for x in events_with_labels if isinstance(x[1], bool) or x[1] is None
    ]
    run_test_for_labeler(
        labeler,
        events_with_labels,
        true_prediction_times=true_prediction_times,
        help_text="test_long_admission",
    )


# Local testing
if __name__ == "__main__":
    run_test_locally("../ignore/test_labelers/", test_get_inpatient_admission_events)
    run_test_locally("../ignore/test_labelers/", test_get_inpatient_admission_discharge_times)
    run_test_locally("../ignore/test_labelers/", test_admission_discharge_placeholder)
    run_test_locally("../ignore/test_labelers/", test_readmission)
    run_test_locally("../ignore/test_labelers/", test_mortality)
    run_test_locally("../ignore/test_labelers/", test_long_admission)<|MERGE_RESOLUTION|>--- conflicted
+++ resolved
@@ -325,12 +325,6 @@
             # admission
             # fmt: on
         ]
-<<<<<<< HEAD
-=======
-        assert labeler.outcome_codes == {
-            "Condition Type/OMOP4822053",
-        }
->>>>>>> fdc959f3
         true_prediction_times: List[datetime.datetime] = [
             move_datetime_to_end_of_day(x[0].start)
             for x in events_with_labels
