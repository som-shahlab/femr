# flake8: noqa: E402
# mypy: ignore-errors
import datetime
import os
import pathlib
import sys
from typing import List

from femr.labelers import TimeHorizon
from femr.labelers.omop import (
    CodeLabeler,
    LupusCodeLabeler,
    MortalityCodeLabeler,
    OMOPConceptCodeLabeler,
    get_death_concepts,
)
from femr.labelers.omop_lab_values import (
    AKICodeLabeler,
    AnemiaCodeLabeler,
    HyperkalemiaCodeLabeler,
    HypoglycemiaCodeLabeler,
    HyponatremiaCodeLabeler,
    NeutropeniaCodeLabeler,
    ThrombocytopeniaCodeLabeler,
)

# Needed to import `tools` for local testing
sys.path.append(os.path.dirname(os.path.dirname(os.path.abspath(__file__))))
from tools import EventsWithLabels, event, run_test_for_labeler, run_test_locally

#############################################
#############################################
#
# Generic CodeLabeler
#
#############################################
#############################################


def test_outcome_codes(tmp_path: pathlib.Path):
    time_horizon = TimeHorizon(datetime.timedelta(days=0), datetime.timedelta(days=10))
    # One outcome
    labeler = CodeLabeler(["2"], time_horizon)
    events_with_labels: EventsWithLabels = [
        (event((2015, 1, 3), 2, None), "duplicate"),
        (event((2015, 1, 3), 4, None), "duplicate"),
        (event((2015, 1, 3), 1, None), "duplicate"),
        (event((2015, 1, 3), 3, None), "skip"),
        (event((2015, 10, 5), 1, None), False),
        (event((2018, 1, 3), 2, None), "skip"),
        (event((2018, 3, 1), 4, None), False),
        (event((2018, 3, 3), 1, None), False),
        (event((2018, 5, 2), 5, None), True),
        (event((2018, 5, 3), 2, None), "skip"),
        (event((2018, 5, 3, 11), 1, None), False),
        (event((2018, 5, 4), 1, None), "duplicate"),
        (event((2018, 5, 4), 4, None), False),
        (event((2018, 11, 1), 5, None), False),
        (event((2018, 12, 4), 1, None), False),
        (event((2018, 12, 30), 4, None), "out of range"),
    ]
    run_test_for_labeler(labeler, events_with_labels, help_text="test_outcome_codes_one")

    # Zero outcome
    labeler = CodeLabeler([], time_horizon)
    events_with_labels = [
        (event((2015, 1, 3), 2, None), "duplicate"),
        (event((2015, 1, 3), 4, None), "duplicate"),
        (event((2015, 1, 3), 1, None), "duplicate"),
        (event((2015, 1, 3), 3, None), False),
        (event((2015, 10, 5), 1, None), False),
        (event((2018, 1, 3), 2, None), False),
        (event((2018, 3, 1), 4, None), False),
        (event((2018, 3, 3), 1, None), False),
        (event((2018, 5, 2), 5, None), False),
        (event((2018, 5, 3), 2, None), False),
        (event((2018, 5, 3, 11), 1, None), False),
        (event((2018, 5, 4), 1, None), "duplicate"),
        (event((2018, 5, 4), 4, None), False),
        (event((2018, 11, 1), 5, None), False),
        (event((2018, 12, 4), 1, None), False),
        (event((2018, 12, 30), 4, None), "out of range"),
    ]
    run_test_for_labeler(labeler, events_with_labels, help_text="test_outcome_codes_zero")

    # Multiple outcomes
    labeler = CodeLabeler(["1", "4"], time_horizon)
    events_with_labels = [
        (event((2015, 1, 3), 2, None), "duplicate"),
        (event((2015, 1, 3), 4, None), "duplicate"),
        (event((2015, 1, 3), 1, None), "duplicate"),
        (event((2015, 1, 3), 3, None), "skip"),
        (event((2015, 10, 5), 1, None), "skip"),
        (event((2018, 1, 3), 2, None), False),
        (event((2018, 3, 1), 4, None), "skip"),
        (event((2018, 3, 3), 1, None), "skip"),
        (event((2018, 5, 2), 5, None), False),
        (event((2018, 5, 3), 2, None), False),
        (event((2018, 6, 2), 0, None), True),
        (event((2018, 6, 3, 11), 1, None), "skip"),
        (event((2018, 6, 3, 23), 3, None), False),
        (event((2018, 9, 1), 3, None), True),
        (event((2018, 9, 4), 4, None), "skip"),
        (event((2018, 11, 1), 5, None), False),
        (event((2018, 12, 3), 0, None), True),
        (event((2018, 12, 4), 4, None), "skip"),
        (event((2018, 12, 30), 0, None), "out of range"),
    ]
    run_test_for_labeler(labeler, events_with_labels, help_text="test_outcome_codes_multiple")


def test_prediction_codes(tmp_path: pathlib.Path):
    # One outcome + multiple predictions
    time_horizon = TimeHorizon(datetime.timedelta(days=0), datetime.timedelta(days=10))
    labeler = CodeLabeler(["2"], time_horizon, prediction_codes=["4", "5"])
    events_with_labels: EventsWithLabels = [
        (event((2015, 1, 3), 2, None), "skip"),
        (event((2015, 1, 3), 4, None), "skip"),
        (event((2015, 1, 3), 1, None), "skip"),
        (event((2015, 1, 3), 3, None), "skip"),
        (event((2015, 10, 5), 1, None), "skip"),
        (event((2018, 1, 3), 2, None), "skip"),
        (event((2018, 3, 1), 4, None), False),
        (event((2018, 3, 3), 1, None), "skip"),
        (event((2018, 5, 2), 5, None), True),
        (event((2018, 5, 3), 2, None), "skip"),
        (event((2018, 5, 3, 11), 1, None), "skip"),
        (event((2018, 5, 4), 4, None), False),
        (event((2018, 5, 4), 1, None), "skip"),
        (event((2018, 11, 1), 5, None), False),
        (event((2018, 12, 4), 1, None), "skip"),
        (event((2018, 12, 30), 4, None), "out of range"),
    ]
    run_test_for_labeler(labeler, events_with_labels, help_text="prediction_codes_one_outcomes")

    # Multiple outcomes + multiple predictions
    labeler = CodeLabeler(["2", "6", "7"], time_horizon, prediction_codes=["4", "5"])
    events_with_labels = [
        (event((2010, 1, 1), 2, None), "skip"),
        (event((2010, 1, 3), 4, None), True),
        (event((2010, 1, 8), 6, None), "skip"),
        (event((2010, 2, 1), 5, None), True),
        (event((2010, 2, 9), 7, None), "skip"),
        (event((2010, 2, 11), 4, None), False),
        (event((2015, 1, 3), 2, None), "skip"),
        (event((2015, 1, 3), 4, None), "skip"),
        (event((2015, 1, 3), 1, None), "skip"),
        (event((2015, 1, 3), 3, None), "skip"),
        (event((2015, 10, 5), 1, None), "skip"),
        (event((2018, 1, 3), 2, None), "skip"),
        (event((2018, 3, 1), 4, None), True),
        (event((2018, 3, 2), 7, None), "skip"),
        (event((2018, 3, 3), 1, None), "skip"),
        (event((2018, 5, 2), 5, None), True),
        (event((2018, 5, 3), 2, None), "skip"),
        (event((2018, 5, 3, 11), 1, None), "skip"),
        (event((2018, 5, 4), 4, None), False),
        (event((2018, 5, 4), 1, None), "skip"),
        (event((2018, 11, 1), 5, None), False),
        (event((2018, 12, 4), 1, None), "skip"),
        (event((2018, 12, 30), 4, None), "out of range"),
    ]
    run_test_for_labeler(
        labeler,
        events_with_labels,
        help_text="prediction_codes_multiple_outcomes",
    )

    # Multiple outcomes + no predictions
    labeler = CodeLabeler([2, 6, 7], time_horizon, prediction_codes=[])
    events_with_labels = [
        (event((2010, 1, 1), 2, None), "skip"),
        (event((2010, 1, 3), 4, None), "skip"),
        (event((2010, 1, 8), 6, None), "skip"),
        (event((2010, 2, 1), 5, None), "skip"),
        (event((2010, 2, 9), 7, None), "skip"),
        (event((2010, 2, 11), 4, None), "skip"),
        (event((2015, 1, 3), 2, None), "skip"),
        (event((2015, 1, 3), 4, None), "skip"),
        (event((2015, 1, 3), 1, None), "skip"),
        (event((2015, 1, 3), 3, None), "skip"),
        (event((2015, 10, 5), 1, None), "skip"),
        (event((2018, 1, 3), 2, None), "skip"),
        (event((2018, 3, 1), 4, None), "skip"),
        (event((2018, 3, 2), 7, None), "skip"),
        (event((2018, 3, 3), 1, None), "skip"),
        (event((2018, 5, 2), 5, None), "skip"),
        (event((2018, 5, 3), 2, None), "skip"),
        (event((2018, 5, 3, 11), 1, None), "skip"),
        (event((2018, 5, 4), 4, None), "skip"),
        (event((2018, 5, 4), 1, None), "skip"),
        (event((2018, 11, 1), 5, None), "skip"),
        (event((2018, 12, 4), 1, None), "skip"),
        (event((2018, 12, 30), 4, None), "skip"),
    ]
    run_test_for_labeler(
        labeler,
        events_with_labels,
        help_text="prediction_codes_zero_predictions",
    )


#############################################
#############################################
#
# Generic OMOPConceptCodeLabeler
#
#############################################
#############################################


class DummyOntology_OMOPConcept:
    def get_children(self, parent_code: str) -> List[str]:
        if parent_code == "OMOP_CONCEPT_A":
            return ["OMOP_CONCEPT_A_CHILD", "OMOP_CONCEPT_A_CHILD2"]
        elif parent_code == "OMOP_CONCEPT_B":
            return ["OMOP_CONCEPT_B_CHILD"]
        elif parent_code == "OMOP_CONCEPT_A_CHILD":
            return ["OMOP_CONCEPT_A_CHILD_CHILD"]
        else:
            return []


class DummyLabeler_OMOPConcept(OMOPConceptCodeLabeler):
    original_omop_concept_codes = [
        "OMOP_CONCEPT_A",
        "OMOP_CONCEPT_B",
    ]


def test_omop_concept_code_labeler(tmp_path: pathlib.Path):
    time_horizon = TimeHorizon(datetime.timedelta(days=0), datetime.timedelta(days=10))
    ontology = DummyOntology_OMOPConcept()
    labeler = DummyLabeler_OMOPConcept(ontology, time_horizon, prediction_codes=["1", "2"])  # type: ignore
    assert set(labeler.outcome_codes) == {
        "OMOP_CONCEPT_A_CHILD_CHILD",
        "OMOP_CONCEPT_B",
        "OMOP_CONCEPT_B_CHILD",
        "OMOP_CONCEPT_A_CHILD2",
        "OMOP_CONCEPT_A",
        "OMOP_CONCEPT_A_CHILD",
    }
    assert labeler.prediction_codes == ["1", "2"]
    assert labeler.get_time_horizon() == time_horizon


#############################################
#############################################
#
# Specific instances of CodeLabeler
#
#############################################
#############################################


#############################################
# MortalityCodeLabeler
#############################################


class DummyOntology_Mortality:
    def get_children(self, parent_code: int) -> List[int]:
        return []


def test_death_concepts() -> None:
    expected_death_concepts: set = {
<<<<<<< HEAD
        "SNOMED/419620001",
=======
>>>>>>> fdc959f3
        "Condition Type/OMOP4822053",
    }
    assert set(get_death_concepts()) == expected_death_concepts


def test_MortalityCodeLabeler() -> None:
    """Create a MortalityCodeLabeler for codes 3 and 6"""
    time_horizon = TimeHorizon(datetime.timedelta(days=0), datetime.timedelta(days=180))
    events_with_labels: EventsWithLabels = [
        (event((1995, 1, 3), 0, 34.5), False),
        (event((2000, 1, 1), 1, "test_value"), True),
        (event((2000, 1, 5), 2, 1), True),
        (event((2000, 6, 5), "Condition Type/OMOP4822053", True), "skip"),
        (event((2005, 2, 5), 2, None), False),
        (event((2005, 7, 5), 2, None), False),
        (event((2010, 10, 5), 1, None), False),
        (event((2015, 2, 5, 0), 2, None), False),
        (event((2015, 7, 5, 0), 0, None), True),
        (event((2015, 11, 5, 10, 10), 2, None), True),
        (event((2015, 11, 15, 11), "Condition Type/OMOP4822053", None), "skip"),
        (event((2020, 1, 1), 2, None), "out of range"),
        (event((2020, 3, 1, 10, 10, 10), 2, None), "out of range"),
    ]

    ontology = DummyOntology_Mortality()

    # Run labeler
    labeler = MortalityCodeLabeler(ontology, time_horizon)  # type: ignore

    # Check that we selected the right codes
<<<<<<< HEAD
    assert set(labeler.outcome_codes) == {"SNOMED/419620001", "Condition Type/OMOP4822053"}
=======
    assert set(labeler.outcome_codes) == {"Condition Type/OMOP4822053", "Condition Type/OMOP4822053"}
>>>>>>> fdc959f3

    run_test_for_labeler(labeler, events_with_labels, help_text="MortalityLabeler")


#############################################
# LupusCodeLabeler
#############################################


class DummyOntology_Lupus:
    def get_children(self, parent_code: int) -> List[int]:
        if parent_code == "SNOMED/55464009":
            return {"SNOMED_55464009", "Lupus_child_seven", "Lupus_child_nine", "Lupus_child_ten"}
        else:
            return []


def test_LupusCodeLabeler() -> None:
    """Create a LupusCodeLabeler for codes 3 and 6"""
    time_horizon = TimeHorizon(datetime.timedelta(days=0), datetime.timedelta(days=180))
    events_with_labels: EventsWithLabels = [
        (event((1995, 1, 3), 0, 34.5), False),
        (event((2000, 1, 1), 1, "test_value"), True),
        (event((2000, 1, 5), 2, 1), True),
        (event((2000, 5, 5), "SNOMED/201436003", None), "skip"),
        (event((2005, 2, 5), 2, None), False),
        (event((2005, 7, 5), 2, None), False),
        (event((2010, 10, 5), 1, None), True),
        (event((2010, 10, 8), "Lupus_child_seven", None), "skip"),
        (event((2015, 2, 5, 0), 2, None), False),
        (event((2015, 7, 5, 0), 0, None), True),
        (event((2015, 11, 5, 10, 10), 2, None), True),
        (event((2015, 11, 15, 11), "SNOMED/55464009", None), "skip"),
        (event((2020, 1, 1), "Lupus_child_ten", None), "skip"),
        (event((2020, 3, 1, 10, 10, 10), 2, None), "out of range"),
    ]

    ontology = DummyOntology_Lupus()
    labeler = LupusCodeLabeler(ontology, time_horizon)  # type: ignore
    # Check that we selected the right codes
    assert set(labeler.outcome_codes) == {
        "SNOMED_55464009",
        "SNOMED/201436003",
        "Lupus_child_nine",
        "SNOMED/55464009",
        "Lupus_child_ten",
        "Lupus_child_seven",
    }

    run_test_for_labeler(labeler, events_with_labels, help_text="LupusCodeLabeler")


#############################################
#############################################
#
# Specific instances of OMOPConceptCodeLabeler
#
#############################################
#############################################


class DummyOntology_OMOPConcept_Specific:
    def __init__(self, new_codes: List[str]):
        self.new_codes = new_codes + ["", ""]

    def get_children(self, parent_code: str) -> List[str]:
        if parent_code == "child_1":
            return ["child_1_1"]
        elif parent_code == self.new_codes[0]:
            return ["child_1"]
        elif parent_code == self.new_codes[1]:
            return ["child_2"]
        return []


def _assert_labvalue_constructor_correct(
    labeler: OMOPConceptCodeLabeler,
    time_horizon: TimeHorizon,
    outcome_codes: set,
):
    print(set(labeler.outcome_codes))
    assert set(labeler.outcome_codes) == outcome_codes
    assert labeler.prediction_codes == ["1", "2"]
    assert labeler.get_time_horizon() == time_horizon


def _create_specific_labvalue_labeler(LabelerClass, outcome_codes: set):
    time_horizon = TimeHorizon(datetime.timedelta(days=0), datetime.timedelta(days=10))
    ontology = DummyOntology_OMOPConcept_Specific(LabelerClass.original_omop_concept_codes)
    labeler = LabelerClass(ontology, time_horizon, prediction_codes=["1", "2"])  # type: ignore
    _assert_labvalue_constructor_correct(labeler, time_horizon, outcome_codes)
    return labeler


def test_thrombocytopenia(tmp_path: pathlib.Path):
    outcome_codes = {"child_1_1", "child_2", "SNOMED/89627008", "child_1", "SNOMED/267447008"}
    _create_specific_labvalue_labeler(ThrombocytopeniaCodeLabeler, outcome_codes)


def test_hyperkalemia(tmp_path: pathlib.Path):
    outcome_codes = {"child_1", "SNOMED/14140009", "child_1_1"}
    _create_specific_labvalue_labeler(HyperkalemiaCodeLabeler, outcome_codes)


def test_hypoglycemia(tmp_path: pathlib.Path):
    outcome_codes = {
        "SNOMED/120731000119103",
        "child_2",
        "child_1",
        "SNOMED/52767006",
        "SNOMED/719216001",
        "SNOMED/302866003",
        "SNOMED/267384006",
        "SNOMED/421725003",
        "SNOMED/237637005",
        "SNOMED/237633009",
        "SNOMED/190448007",
        "child_1_1",
        "SNOMED/421437000",
        "SNOMED/230796005",
        "SNOMED/84371000119108",
    }
    _create_specific_labvalue_labeler(HypoglycemiaCodeLabeler, outcome_codes)


def test_hyponatremia(tmp_path: pathlib.Path):
    outcome_codes = {"child_2", "child_1", "SNOMED/89627008", "SNOMED/267447008", "child_1_1"}
    _create_specific_labvalue_labeler(HyponatremiaCodeLabeler, outcome_codes)


def test_anemia(tmp_path: pathlib.Path):
    outcome_codes = {
        "child_1",
        "SNOMED/713496008",
        "SNOMED/691411000119101",
        "SNOMED/691401000119104",
        "SNOMED/767657005",
        "child_2",
        "SNOMED/111570005",
        "SNOMED/271737000",
        "SNOMED/713349004",
        "child_1_1",
    }
    _create_specific_labvalue_labeler(AnemiaCodeLabeler, outcome_codes)


def test_neutropenia(tmp_path: pathlib.Path):
    outcome_codes = {"child_1", "SNOMED/165517008", "child_1_1"}
    _create_specific_labvalue_labeler(NeutropeniaCodeLabeler, outcome_codes)


def test_aki(tmp_path: pathlib.Path):
    outcome_codes = {"child_2", "child_1_1", "child_1", "SNOMED/298015003", "SNOMED/14669001", "SNOMED/35455006"}
    _create_specific_labvalue_labeler(AKICodeLabeler, outcome_codes)


# Local testing
if __name__ == "__main__":
    run_test_locally("../ignore/test_labelers/", test_prediction_codes)
    run_test_locally("../ignore/test_labelers/", test_outcome_codes)
    run_test_locally("../ignore/test_labelers/", test_omop_concept_code_labeler)
    run_test_locally("../ignore/test_labelers/", test_MortalityCodeLabeler)
    run_test_locally("../ignore/test_labelers/", test_LupusCodeLabeler)
    run_test_locally("../ignore/test_labelers/", test_death_concepts)
    run_test_locally("../ignore/test_labelers/", test_thrombocytopenia)
    run_test_locally("../ignore/test_labelers/", test_hyperkalemia)
    run_test_locally("../ignore/test_labelers/", test_hypoglycemia)
    run_test_locally("../ignore/test_labelers/", test_hyponatremia)
    run_test_locally("../ignore/test_labelers/", test_anemia)
    run_test_locally("../ignore/test_labelers/", test_neutropenia)
    run_test_locally("../ignore/test_labelers/", test_aki)<|MERGE_RESOLUTION|>--- conflicted
+++ resolved
@@ -265,10 +265,7 @@
 
 def test_death_concepts() -> None:
     expected_death_concepts: set = {
-<<<<<<< HEAD
         "SNOMED/419620001",
-=======
->>>>>>> fdc959f3
         "Condition Type/OMOP4822053",
     }
     assert set(get_death_concepts()) == expected_death_concepts
@@ -299,11 +296,7 @@
     labeler = MortalityCodeLabeler(ontology, time_horizon)  # type: ignore
 
     # Check that we selected the right codes
-<<<<<<< HEAD
     assert set(labeler.outcome_codes) == {"SNOMED/419620001", "Condition Type/OMOP4822053"}
-=======
-    assert set(labeler.outcome_codes) == {"Condition Type/OMOP4822053", "Condition Type/OMOP4822053"}
->>>>>>> fdc959f3
 
     run_test_for_labeler(labeler, events_with_labels, help_text="MortalityLabeler")
 
