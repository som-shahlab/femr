--- conflicted
+++ resolved
@@ -152,25 +152,14 @@
 
     # Saving / Loading
     #   Save labeler results
-<<<<<<< HEAD
     path = "../tmp/test_labelers/CodeLF.pkl"
     save_to_pkl(labeled_patients, path)
-=======
-    path = tmp_path / "CodeLF.pkl"
-    with open(path, "wb") as of:
-        pickle.dump(labeled_patients, of)
->>>>>>> 9e08c895
 
     #   Check that file was created
     assert os.path.exists(path)
 
     #   Read in the output files and check that they're accurate
-<<<<<<< HEAD
     labeled_patients_new = load_from_pkl(path)
-=======
-    with open(path, "rb") as f:
-        labeled_patients_new = pickle.load(f)
->>>>>>> 9e08c895
 
     #   Check that we successfully saved / loaded file contents
     assert labeled_patients_new == labeled_patients
