--- conflicted
+++ resolved
@@ -14,35 +14,30 @@
 NUM_PATIENTS = 5
 
 SHARED_EVENTS = [
-    piton.Event(start=datetime.datetime(1995, 1, 3), concept_id=0, value=34.5),
+    piton.Event(start=datetime.datetime(1995, 1, 3), code=0, value=34.5),
     piton.Event(
         start=datetime.datetime(2010, 1, 1),
-<<<<<<< HEAD
-        concept_id=1,
-        value=memoryview(b"test_value"),
-=======
         code=1,
         value="test_value",
->>>>>>> bce8c2d9
     ),
-    piton.Event(start=datetime.datetime(2010, 1, 5), concept_id=2, value=1.0),
-    piton.Event(start=datetime.datetime(2010, 6, 5), concept_id=3, value=1.0),
-    piton.Event(start=datetime.datetime(2011, 2, 5), concept_id=2, value=None),
-    piton.Event(start=datetime.datetime(2011, 7, 5), concept_id=2, value=None),
-    piton.Event(start=datetime.datetime(2012, 10, 5), concept_id=3, value=None),
+    piton.Event(start=datetime.datetime(2010, 1, 5), code=2, value=1.0),
+    piton.Event(start=datetime.datetime(2010, 6, 5), code=3, value=1.0),
+    piton.Event(start=datetime.datetime(2011, 2, 5), code=2, value=None),
+    piton.Event(start=datetime.datetime(2011, 7, 5), code=2, value=None),
+    piton.Event(start=datetime.datetime(2012, 10, 5), code=3, value=None),
     piton.Event(
-        start=datetime.datetime(2015, 6, 5, 0), concept_id=2, value=None
+        start=datetime.datetime(2015, 6, 5, 0), code=2, value=None
     ),
     piton.Event(
-        start=datetime.datetime(2015, 6, 5, 10, 10), concept_id=2, value=None
+        start=datetime.datetime(2015, 6, 5, 10, 10), code=2, value=None
     ),
     piton.Event(
-        start=datetime.datetime(2015, 6, 15, 11), concept_id=3, value=None
+        start=datetime.datetime(2015, 6, 15, 11), code=3, value=None
     ),
-    piton.Event(start=datetime.datetime(2016, 1, 1), concept_id=2, value=None),
+    piton.Event(start=datetime.datetime(2016, 1, 1), code=2, value=None),
     piton.Event(
         start=datetime.datetime(2016, 3, 1, 10, 10, 10),
-        concept_id=2,
+        code=2,
         value=None,
     ),
 ]
@@ -215,7 +210,7 @@
     labeled_patients = labeler.apply(patients)
 
     # Selected the right code
-    assert labeler.concept_id == 3
+    assert labeler.code == 3
     # All label values are correct -- assumes all patients have same events
     for patient_id in labeled_patients.keys():
         assert_labels_are_accurate(labeled_patients, patient_id, true_labels)
@@ -250,7 +245,7 @@
     assert labeler.get_time_horizon() == time_horizon_6_months
     for p in patients:
         assert labeler.get_outcome_times(p) == [
-            event.start for event in p.events if event.concept_id == 2
+            event.start for event in p.events if event.code == 2
         ]
 
     # Label patients and check that they're correct
@@ -273,47 +268,47 @@
                 [
                     piton.Event(
                         start=datetime.datetime(2015, 1, 3),
-                        concept_id=2,
+                        code=2,
                         value=None,
                     ),
                     piton.Event(
                         start=datetime.datetime(2015, 1, 3),
-                        concept_id=1,
+                        code=1,
                         value=None,
                     ),
                     piton.Event(
                         start=datetime.datetime(2015, 10, 5),
-                        concept_id=1,
+                        code=1,
                         value=None,
                     ),
                     piton.Event(
                         start=datetime.datetime(2018, 1, 3),
-                        concept_id=2,
+                        code=2,
                         value=None,
                     ),
                     piton.Event(
                         start=datetime.datetime(2018, 3, 3),
-                        concept_id=2,
+                        code=2,
                         value=None,
                     ),
                     piton.Event(
                         start=datetime.datetime(2018, 5, 3),
-                        concept_id=2,
+                        code=2,
                         value=None,
                     ),
                     piton.Event(
                         start=datetime.datetime(2018, 5, 3, 11),
-                        concept_id=1,
+                        code=1,
                         value=None,
                     ),
                     piton.Event(
                         start=datetime.datetime(2018, 5, 4),
-                        concept_id=1,
+                        code=1,
                         value=None,
                     ),
                     piton.Event(
                         start=datetime.datetime(2018, 12, 4),
-                        concept_id=1,
+                        code=1,
                         value=None,
                     ),
                 ]
@@ -340,47 +335,47 @@
                 [
                     piton.Event(
                         start=datetime.datetime(2015, 1, 3),
-                        concept_id=2,
+                        code=2,
                         value=None,
                     ),
                     piton.Event(
                         start=datetime.datetime(2015, 1, 3),
-                        concept_id=1,
+                        code=1,
                         value=None,
                     ),
                     piton.Event(
                         start=datetime.datetime(2015, 10, 5),
-                        concept_id=1,
+                        code=1,
                         value=None,
                     ),
                     piton.Event(
                         start=datetime.datetime(2018, 1, 3),
-                        concept_id=1,
+                        code=1,
                         value=None,
                     ),
                     piton.Event(
                         start=datetime.datetime(2018, 3, 3),
-                        concept_id=2,
+                        code=2,
                         value=None,
                     ),
                     piton.Event(
                         start=datetime.datetime(2018, 5, 3),
-                        concept_id=2,
+                        code=2,
                         value=None,
                     ),
                     piton.Event(
                         start=datetime.datetime(2018, 5, 3, 11),
-                        concept_id=2,
+                        code=2,
                         value=None,
                     ),
                     piton.Event(
                         start=datetime.datetime(2018, 5, 4),
-                        concept_id=1,
+                        code=1,
                         value=None,
                     ),
                     piton.Event(
                         start=datetime.datetime(2018, 12, 4),
-                        concept_id=1,
+                        code=1,
                         value=None,
                     ),
                 ]
@@ -407,37 +402,37 @@
                 [
                     piton.Event(
                         start=datetime.datetime(2000, 1, 3),
-                        concept_id=2,
+                        code=2,
                         value=None,
                     ),
                     piton.Event(
                         start=datetime.datetime(2000, 10, 5),
-                        concept_id=2,
+                        code=2,
                         value=None,
                     ),
                     piton.Event(
                         start=datetime.datetime(2002, 1, 5),
-                        concept_id=2,
+                        code=2,
                         value=None,
                     ),
                     piton.Event(
                         start=datetime.datetime(2002, 4, 5),
-                        concept_id=2,
+                        code=2,
                         value=None,
                     ),
                     piton.Event(
                         start=datetime.datetime(2002, 12, 5),
-                        concept_id=2,
+                        code=2,
                         value=None,
                     ),
                     piton.Event(
                         start=datetime.datetime(2002, 12, 10),
-                        concept_id=1,
+                        code=1,
                         value=None,
                     ),
                     piton.Event(
                         start=datetime.datetime(2004, 1, 10),
-                        concept_id=2,
+                        code=2,
                         value=None,
                     ),
                 ]
@@ -460,27 +455,27 @@
                 [
                     piton.Event(
                         start=datetime.datetime(2015, 1, 3),
-                        concept_id=2,
+                        code=2,
                         value=None,
                     ),
                     piton.Event(
                         start=datetime.datetime(2015, 1, 4),
-                        concept_id=1,
+                        code=1,
                         value=None,
                     ),
                     piton.Event(
                         start=datetime.datetime(2015, 1, 5),
-                        concept_id=2,
+                        code=2,
                         value=None,
                     ),
                     piton.Event(
                         start=datetime.datetime(2015, 1, 5, 10),
-                        concept_id=1,
+                        code=1,
                         value=None,
                     ),
                     piton.Event(
                         start=datetime.datetime(2015, 1, 6),
-                        concept_id=2,
+                        code=2,
                         value=None,
                     ),
                 ]
@@ -497,42 +492,42 @@
                 [
                     piton.Event(
                         start=datetime.datetime(2015, 1, 3),
-                        concept_id=2,
+                        code=2,
                         value=None,
                     ),
                     piton.Event(
                         start=datetime.datetime(2015, 1, 13),
-                        concept_id=1,
+                        code=1,
                         value=None,
                     ),
                     piton.Event(
                         start=datetime.datetime(2015, 1, 23),
-                        concept_id=2,
+                        code=2,
                         value=None,
                     ),
                     piton.Event(
                         start=datetime.datetime(2015, 2, 2),
-                        concept_id=2,
+                        code=2,
                         value=None,
                     ),
                     piton.Event(
                         start=datetime.datetime(2015, 3, 10),
-                        concept_id=1,
+                        code=1,
                         value=None,
                     ),
                     piton.Event(
                         start=datetime.datetime(2015, 3, 20),
-                        concept_id=2,
+                        code=2,
                         value=None,
                     ),
                     piton.Event(
                         start=datetime.datetime(2015, 3, 29),
-                        concept_id=2,
+                        code=2,
                         value=None,
                     ),
                     piton.Event(
                         start=datetime.datetime(2015, 3, 30),
-                        concept_id=1,
+                        code=1,
                         value=None,
                     ),
                 ]
@@ -549,37 +544,37 @@
                 [
                     piton.Event(
                         start=datetime.datetime(2000, 1, 3),
-                        concept_id=2,
+                        code=2,
                         value=None,
                     ),
                     piton.Event(
                         start=datetime.datetime(2001, 10, 5),
-                        concept_id=1,
+                        code=1,
                         value=None,
                     ),
                     piton.Event(
                         start=datetime.datetime(2020, 10, 5),
-                        concept_id=2,
+                        code=2,
                         value=None,
                     ),
                     piton.Event(
                         start=datetime.datetime(2021, 10, 5),
-                        concept_id=1,
+                        code=1,
                         value=None,
                     ),
                     piton.Event(
                         start=datetime.datetime(2050, 1, 10),
-                        concept_id=2,
+                        code=2,
                         value=None,
                     ),
                     piton.Event(
                         start=datetime.datetime(2051, 1, 10),
-                        concept_id=1,
+                        code=1,
                         value=None,
                     ),
                     piton.Event(
                         start=datetime.datetime(5000, 1, 10),
-                        concept_id=1,
+                        code=1,
                         value=None,
                     ),
                 ]
@@ -605,96 +600,96 @@
                 [
                     piton.Event(
                         start=datetime.datetime(2015, 1, 1, 0, 0),
-                        concept_id=1,
+                        code=1,
                         value=None,
                     ),
                     piton.Event(
                         start=datetime.datetime(2015, 1, 1, 10, 29),
-                        concept_id=2,
+                        code=2,
                         value=None,
                     ),
                     piton.Event(
                         start=datetime.datetime(2015, 1, 1, 10, 30),
-                        concept_id=1,
+                        code=1,
                         value=None,
                     ),
                     piton.Event(
                         start=datetime.datetime(2015, 1, 1, 10, 31),
-                        concept_id=1,
+                        code=1,
                         value=None,
                     ),
                     #
                     piton.Event(
                         start=datetime.datetime(2016, 1, 1, 0, 0),
-                        concept_id=1,
+                        code=1,
                         value=None,
                     ),
                     piton.Event(
                         start=datetime.datetime(2016, 1, 1, 10, 29),
-                        concept_id=1,
+                        code=1,
                         value=None,
                     ),
                     piton.Event(
                         start=datetime.datetime(2016, 1, 1, 10, 30),
-                        concept_id=2,
+                        code=2,
                         value=None,
                     ),
                     piton.Event(
                         start=datetime.datetime(2016, 1, 1, 10, 31),
-                        concept_id=1,
+                        code=1,
                         value=None,
                     ),
                     #
                     piton.Event(
                         start=datetime.datetime(2017, 1, 1, 0, 0),
-                        concept_id=1,
+                        code=1,
                         value=None,
                     ),
                     piton.Event(
                         start=datetime.datetime(2017, 1, 1, 10, 29),
-                        concept_id=1,
+                        code=1,
                         value=None,
                     ),
                     piton.Event(
                         start=datetime.datetime(2017, 1, 1, 10, 30),
-                        concept_id=1,
+                        code=1,
                         value=None,
                     ),
                     piton.Event(
                         start=datetime.datetime(2017, 1, 1, 10, 31),
-                        concept_id=2,
+                        code=2,
                         value=None,
                     ),
                     #
                     piton.Event(
                         start=datetime.datetime(2018, 1, 1, 0, 0),
-                        concept_id=1,
+                        code=1,
                         value=None,
                     ),
                     piton.Event(
                         start=datetime.datetime(2018, 1, 1, 4, 59, 59),
-                        concept_id=2,
+                        code=2,
                         value=None,
                     ),
                     piton.Event(
                         start=datetime.datetime(2018, 1, 1, 5),
-                        concept_id=1,
+                        code=1,
                         value=None,
                     ),
                     #
                     piton.Event(
                         start=datetime.datetime(2019, 1, 1, 0, 0),
-                        concept_id=1,
+                        code=1,
                         value=None,
                     ),
                     piton.Event(
                         start=datetime.datetime(2019, 1, 1, 4, 59, 59),
-                        concept_id=1,
+                        code=1,
                         value=None,
                     ),
                     piton.Event(
                         start=datetime.datetime(2019, 1, 1, 5),
-                        concept_id=2,
+                        code=2,
                         value=None,
                     ),
                 ]
