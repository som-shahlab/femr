--- conflicted
+++ resolved
@@ -10,7 +10,7 @@
     {
         CSVWriter writer(
             (concept / boost::filesystem::unique_path()).string(),
-            {"concept_id", "concept_code", "vocabulary_id", "standard_concept"},
+            {"code", "concept_code", "vocabulary_id", "standard_concept"},
             ',');
 
         writer.add_row({"32", "foo", "bar", ""});
@@ -36,7 +36,7 @@
     {
         CSVWriter writer(
             (concept_relationship / boost::filesystem::unique_path()).string(),
-            {"concept_id_1", "concept_id_2", "relationship_id"}, ',');
+            {"code_1", "code_2", "relationship_id"}, ',');
 
         writer.add_row({"32", "323", "Is a"});
         writer.add_row({"323", "3235", "Is a"});
@@ -49,28 +49,15 @@
 
     {
         CSVWriter writer((patients / boost::filesystem::unique_path()).string(),
-<<<<<<< HEAD
-                         {"patient_id", "concept_id", "start", "value"}, ',');
-=======
-                         {"patient_id", "code", "start", "value", "metadata"},
                          ',');
->>>>>>> bce8c2d9
-
-        writer.add_row({"30", "32", "1990-03-08T09:30:00", "", ""});
-        writer.add_row({"30", "32", "1990-03-08T10:30:00", "", ""});
-        writer.add_row({"30", "323", "1990-03-11T14:30:00", "Long Text", "30"});
         writer.add_row({"30", "326", "1990-03-11T14:30:00", "Short Text", ""});
         writer.add_row({"30", "326", "1990-03-14T14:30:00", "34", "50"});
         writer.add_row({"30", "326", "1990-03-15T14:30:00", "34.5", "30"});
     }
     {
         CSVWriter writer((patients / boost::filesystem::unique_path()).string(),
-<<<<<<< HEAD
-                         {"patient_id", "concept_id", "start", "value"}, ',');
-=======
                          {"patient_id", "code", "start", "value", "metadata"},
                          ',');
->>>>>>> bce8c2d9
 
         writer.add_row({"70", "32", "1990-03-08T09:30:00", "", ""});
         writer.add_row({"70", "323", "1990-03-08T14:30:00", "Short Text", ""});
