--- conflicted
+++ resolved
@@ -9,82 +9,10 @@
 import piton
 
 
-<<<<<<< HEAD
-def test_helper(tmp_path):
-    print("Starting")
-    m.sort_and_join_csvs("foo", "bar", ["a", "b"], ",", 3)
-    fancy_type = np.dtype(
-        [
-            ("patient_id", np.uint64),
-            ("start", np.datetime64),
-            ("concept_id", np.uint64),
-        ]
-    )
-    m.sort_and_join_csvs("foo_fancy", "bar_fancy", fancy_type, ",", 3)
-
-    print("Done")
-
-    concept_root = tmp_path / "concepts"
-    m.test.create_ontology_files(str(concept_root))
-
-    patients = tmp_path / "patients"
-    m.test.create_database_files(str(patients))
-
-    target = tmp_path / "database"
-
-    database = m.convert_patient_collection_to_patient_database(
-        str(patients), str(concept_root), str(target), ",", 1
-    )
-
-    assert len(database) == 3
-
-    def f(a):
-        return datetime.datetime.fromisoformat(a)
-
-    patient_id = database.get_patient_id_from_original(30)
-    assert database.get_original_patient_id(patient_id) == 30
-
-    with pytest.raises(ValueError):
-        database.get_code_dictionary().index("not in there")
-
-    assert database.get_code_dictionary().index("bar/foo") is not None
-    assert (
-        database.get_code_count(database.get_code_dictionary().index("bar/foo"))
-        == 4
-    )
-    assert database.get_text_count("Short Text") == 2
-    assert database.get_text_count("Long Text") == 1
-    assert database.get_text_count("Missing Text") == 0
-
-    patient = database[patient_id]
-
-    assert patient.patient_id == patient_id
-    assert patient.events == (
-        piton.Event(start=f("1990-03-08 09:30:00"), concept_id=0, value=None),
-        piton.Event(start=f("1990-03-08 10:30:00"), concept_id=0, value=None),
-        piton.Event(
-            start=f("1990-03-11 14:30:00"),
-            concept_id=2,
-            value=memoryview(b"Long Text"),
-        ),
-        piton.Event(
-            start=f("1990-03-11 14:30:00"),
-            concept_id=1,
-            value=memoryview(b"Short Text"),
-        ),
-        piton.Event(start=f("1990-03-14 14:30:00"), concept_id=1, value=34.0),
-        piton.Event(start=f("1990-03-15 14:30:00"), concept_id=1, value=34.5),
-    )
-
-    total = 0
-    for patient in database:
-        total += len(patient.events)
-    assert total == 9
-=======
 def test_helper(tmp_path, capsys):
     with capsys.disabled():
         print("Starting")
-        #    m.sort_and_join_csvs("foo", "bar", ["a", "b"], ",", 3)
+        m.sort_and_join_csvs("foo", "bar", ["a", "b"], ",", 3)
         fancy_type = np.dtype(
             [
                 ("patient_id", np.uint64),
@@ -92,7 +20,7 @@
                 ("code", np.uint64),
             ]
         )
-        #   m.sort_and_join_csvs("foo_fancy", "bar_fancy", fancy_type, ",", 3)
+        m.sort_and_join_csvs("foo_fancy", "bar_fancy", fancy_type, ",", 3)
 
         print("Done")
 
@@ -167,7 +95,6 @@
         for patient in database:
             total += len(patient.events)
         assert total == 9
->>>>>>> bce8c2d9
 
 
 if __name__ == "__main__":
