--- conflicted
+++ resolved
@@ -5,11 +5,7 @@
 using json = nlohmann::json;
 
 boost::filesystem::path extract =
-<<<<<<< HEAD
-    "/local-scratch/nigam/projects/ethanid/piton_1_extract";
-=======
     "/local-scratch/nigam/projects/ethanid/piton_9_extract";
->>>>>>> 9e08c895
 
 int main() {
     PatientDatabase database(extract, true);
@@ -37,26 +33,6 @@
             if (event.code == 580) {
                 has_ip = true;
             }
-<<<<<<< HEAD
-        }
-
-        if (false && !has_ip) {
-            continue;
-        }
-
-        if (patient_id == 0) {
-            std::cout << valid_events << std::endl;
-        }
-
-        // length_counts[valid_events] += 1;
-        length_counts[valid_events] += 1;
-    }
-
-    std::ofstream o(
-        "/local-scratch/nigam/projects/ethanid/piton/native/results/"
-        "final_counts");
-    o << json(length_counts);
-=======
             length_counts[(uint32_t)event.value_type] += 1;
         }
     }
@@ -69,5 +45,4 @@
     //     "/local-scratch/nigam/projects/ethanid/piton/native/results/"
     //     "final_counts");
     // o << json(length_counts);
->>>>>>> 9e08c895
 }