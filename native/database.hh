--- conflicted
+++ resolved
@@ -72,15 +72,8 @@
 };
 
 struct Event {
-<<<<<<< HEAD
-    uint16_t age_in_days;
-    uint16_t minutes_offset;
-
-    uint32_t concept_id;
-=======
     uint32_t start_age_in_minutes;
     uint32_t code;
->>>>>>> bce8c2d9
     ValueType value_type;
 
     union {
@@ -89,12 +82,7 @@
     };
 
     bool operator==(const Event& other) const {
-<<<<<<< HEAD
-        return (age_in_days == other.age_in_days &&
-                minutes_offset == other.minutes_offset && concept_id == other.concept_id &&
-=======
         return (start_age_in_minutes == other.start_age_in_minutes &&
->>>>>>> bce8c2d9
                 value_type == other.value_type &&
                 text_value == other.text_value);
     }
