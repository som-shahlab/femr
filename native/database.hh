#pragma once

#include <arpa/inet.h>

#include <boost/filesystem.hpp>
#include <boost/optional.hpp>
#include <cstdint>
#include <string_view>
#include <thread>
#include <vector>

#include "absl/time/civil_time.h"
#include "absl/types/span.h"
#include "dictionary.hh"
#include "picosha2.h"

class LazyDictionary {
   public:
    LazyDictionary(const boost::filesystem::path& _path, bool _read_all)
        : path(_path), read_all(_read_all), value(boost::none) {}

    Dictionary* operator->() {
        init();
        return &(*value);
    }

    Dictionary& operator*() {
        init();
        return *value;
    }

    operator bool() const { return boost::filesystem::exists(path); }

   private:
    void init() {
        if (!value) {
            value.emplace(path, read_all);
        }
    }

    boost::filesystem::path path;
    bool read_all;
    boost::optional<Dictionary> value;
};

class Ontology {
   public:
    Ontology(const boost::filesystem::path& path);
    Ontology(Ontology&&) = default;

    absl::Span<const uint32_t> get_parents(uint32_t code);
    absl::Span<const uint32_t> get_children(uint32_t code);
    absl::Span<const uint32_t> get_all_parents(uint32_t code);
    Dictionary& get_dictionary();

    std::string_view get_text_description(uint32_t code);

   private:
    LazyDictionary main_dictionary;
    LazyDictionary parent_dict;
    LazyDictionary children_dict;
    LazyDictionary all_parents_dict;

    LazyDictionary text_description;
};

enum class ValueType {
    NONE,
    NUMERIC,
    SHARED_TEXT,
    UNIQUE_TEXT,
};

struct Event {
<<<<<<< HEAD
    uint16_t age_in_days;
    uint16_t minutes_offset;

    float age;

=======
    uint32_t start_age_in_minutes;
>>>>>>> 9e08c895
    uint32_t code;
    ValueType value_type;

    union {
        float numeric_value;
        uint32_t text_value;
    };

    bool operator==(const Event& other) const {
        return (start_age_in_minutes == other.start_age_in_minutes &&
                value_type == other.value_type &&
                text_value == other.text_value);
    }
};

struct Patient {
    uint32_t patient_id;
    absl::CivilDay birth_date;
    std::vector<Event> events;
};

class PatientDatabase;

class PatientDatabaseIterator {
   public:
    Patient& get_patient(uint32_t patient_id);

   private:
    PatientDatabaseIterator(PatientDatabase* d);
    friend PatientDatabase;

    PatientDatabase* const parent_database;

    Patient current_patient;
    std::vector<uint32_t> buffer;
};

class PatientDatabase {
   public:
    PatientDatabase(const boost::filesystem::path& path, bool read_all,
                    bool read_all_unique_text = false);
    PatientDatabase(PatientDatabase&&) = default;

    PatientDatabaseIterator iterator();
    friend PatientDatabaseIterator;

    Patient get_patient(uint32_t patient_id);
    uint32_t size();

    // Dictionary handling
    Dictionary& get_code_dictionary();
    Dictionary* get_unique_text_dictionary();
    Dictionary& get_shared_text_dictionary();

    // Ontology
    Ontology& get_ontology();

    // Indexing
    absl::Span<const uint32_t> get_patient_ids_with_code(uint32_t code);
    absl::Span<const uint32_t> get_patient_ids_with_codes(
        absl::Span<const uint32_t> codes);

    absl::Span<const uint32_t> get_patient_ids_with_shared_text(
        uint32_t text_value);
    absl::Span<const uint32_t> get_patient_ids_with_shared_text(
        absl::Span<const uint32_t> text_values);

    // Map back to original patient ids
    boost::optional<uint32_t> get_patient_id_from_original(
        uint64_t original_patient_id);
    uint64_t get_original_patient_id(uint32_t patient_id);

    // Count information
    uint32_t get_code_count(uint32_t code);
    uint32_t get_shared_text_count(uint32_t text_value);

    uint32_t compute_split(uint32_t seed, uint32_t patient_id) {
        uint32_t original_patient_id = get_original_patient_id(patient_id);
        uint32_t network_patient_id = htonl(original_patient_id);
        uint32_t network_seed = htonl(seed);

        char to_hash[sizeof(uint32_t) * 2];
        memcpy(to_hash, &network_seed, sizeof(uint32_t));
        memcpy(to_hash + sizeof(uint32_t), &network_patient_id,
               sizeof(uint32_t));

        std::vector<unsigned char> hash(picosha2::k_digest_size);
        picosha2::hash256(std::begin(to_hash), std::end(to_hash),
                          std::begin(hash), std::end(hash));

        uint32_t result = 0;
        for (size_t i = 0; i < picosha2::k_digest_size; i++) {
            result = (result * 256 + hash[i]) % 100;
        }

        return result;
    }

<<<<<<< HEAD
=======
    // Event metadata
    std::string_view get_event_metadata(uint32_t patient_id,
                                        uint32_t event_index);

    // Metadata information
    uint32_t version_id();
    uint32_t database_id();

>>>>>>> 9e08c895
   private:
    LazyDictionary patients;

    Ontology ontology;

    LazyDictionary shared_text_dictionary;
    LazyDictionary unique_text_dictionary;
    bool has_unique_text_dictionary;

    LazyDictionary code_index_dictionary;
    LazyDictionary value_index_dictionary;

    LazyDictionary event_metadata_dictionary;
    bool has_event_metadata;

    // 0 original_patient_ids
    // 1 sorted_original_patient_ids
    // 2 code counts
    // 3 text value counts
    // 4 original_code_ids
    // 5 version_id
    // 6 database_id
    Dictionary meta_dictionary;
};

PatientDatabase convert_patient_collection_to_patient_database(
    const boost::filesystem::path& patient_root,
    const boost::filesystem::path& concept,
    const boost::filesystem::path& target, char delimiter, size_t num_threads);

Ontology create_ontology(const std::vector<uint64_t>& raw_codes,
                         const boost::filesystem::path& concept,
                         const boost::filesystem::path& target, char delimiter,
                         size_t num_threads);

template <typename Ret, typename Arg, typename... Rest>
Arg first_argument_helper(Ret (*)(Arg, Rest...));

template <typename Ret, typename F, typename Arg, typename... Rest>
Arg first_argument_helper(Ret (F::*)(Arg, Rest...));

template <typename Ret, typename F, typename Arg, typename... Rest>
Arg first_argument_helper(Ret (F::*)(Arg, Rest...) const);

template <typename F>
decltype(first_argument_helper(&F::operator())) first_argument_helper(F);

template <typename T>
using first_argument =
    std::remove_reference_t<decltype(first_argument_helper(std::declval<T>()))>;

template <typename F, typename R>
first_argument<R> proccess_patients_in_parallel(PatientDatabase& database,
                                                size_t num_threads, F func,
                                                R reducer) {
    std::vector<std::thread> threads;

    uint32_t pids_per_thread =
        (database.size() + num_threads - 1) / num_threads;
    std::vector<first_argument<R>> temp_results(num_threads);

    // Got to prime the pump by triggering lazy loading
    database.iterator().get_patient(0);

    for (size_t i = 0; i < num_threads; i++) {
        threads.emplace_back(
            std::thread([i, &temp_results, &database, &func, &reducer,
                         &num_threads, &pids_per_thread]() {
                PatientDatabaseIterator iter = database.iterator();
                uint32_t start_pid = pids_per_thread * i;
                uint32_t end_pid = std::min(
                    database.size(), (uint32_t)(pids_per_thread * (i + 1)));
                for (uint32_t pat_id = start_pid; pat_id < end_pid; pat_id++) {
                    func(temp_results[i], iter.get_patient(pat_id));
                }
            }));
    }

    first_argument<R> final_result;
    for (size_t i = 0; i < num_threads; i++) {
        threads[i].join();
        reducer(final_result, temp_results[i]);
    }

    return final_result;
}<|MERGE_RESOLUTION|>--- conflicted
+++ resolved
@@ -72,15 +72,7 @@
 };
 
 struct Event {
-<<<<<<< HEAD
-    uint16_t age_in_days;
-    uint16_t minutes_offset;
-
-    float age;
-
-=======
     uint32_t start_age_in_minutes;
->>>>>>> 9e08c895
     uint32_t code;
     ValueType value_type;
 
@@ -179,8 +171,6 @@
         return result;
     }
 
-<<<<<<< HEAD
-=======
     // Event metadata
     std::string_view get_event_metadata(uint32_t patient_id,
                                         uint32_t event_index);
@@ -189,7 +179,6 @@
     uint32_t version_id();
     uint32_t database_id();
 
->>>>>>> 9e08c895
    private:
     LazyDictionary patients;
 
