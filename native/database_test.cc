--- conflicted
+++ resolved
@@ -100,13 +100,6 @@
     EXPECT_EQ(patient.patient_id, patient_id);
     EXPECT_EQ(patient.birth_date, absl::CivilDay(1990, 3, 8));
 
-<<<<<<< HEAD
-    Event a = {
-        .age_in_days = 3,
-        .minutes_offset = 14 * 60 + 30,
-        .concept_id = *database.get_code_dictionary().find("bar/parent of foo"),
-        .value_type = ValueType::UNIQUE_TEXT};
-=======
     Event f{};
     f.start_age_in_minutes = 9 * 60 + 30;
     f.code = *database.get_code_dictionary().find("bar/foo");
@@ -121,7 +114,6 @@
     a.start_age_in_minutes = 3 * 60 * 24 + 14 * 60 + 30;
     a.code = *database.get_code_dictionary().find("bar/parent of foo");
     a.value_type = ValueType::UNIQUE_TEXT;
->>>>>>> bce8c2d9
     EXPECT_EQ(
         database.get_unique_text_dictionary()->find("Long Text").has_value(),
         true);
@@ -129,40 +121,6 @@
     std::cout << *database.get_unique_text_dictionary()->find("Long Text")
               << std::endl;
 
-<<<<<<< HEAD
-    Event b = {.age_in_days = 3,
-               .minutes_offset = 14 * 60 + 30,
-               .concept_id = *database.get_code_dictionary().find("lol/lmao"),
-               .value_type = ValueType::SHARED_TEXT};
-    b.text_value = *database.get_shared_text_dictionary().find("Short Text");
-
-    Event c = {.age_in_days = 6,
-               .minutes_offset = 14 * 60 + 30,
-               .concept_id = *database.get_code_dictionary().find("lol/lmao"),
-               .value_type = ValueType::NUMERIC};
-    c.numeric_value = 34;
-
-    Event d = {.age_in_days = 7,
-               .minutes_offset = 14 * 60 + 30,
-               .concept_id = *database.get_code_dictionary().find("lol/lmao"),
-               .value_type = ValueType::NUMERIC};
-    d.numeric_value = 34.5;
-
-    EXPECT_THAT(
-        patient.events,
-        ElementsAre(
-            Event{.age_in_days = 0,
-                  .minutes_offset = 9 * 60 + 30,
-                  .concept_id = *database.get_code_dictionary().find("bar/foo"),
-                  .value_type = ValueType::NONE},
-            Event{.age_in_days = 0,
-                  .minutes_offset = 10 * 60 + 30,
-                  .concept_id = *database.get_code_dictionary().find("bar/foo"),
-                  .value_type = ValueType::NONE},
-            a, b, c, d));
-
-    // boost::filesystem::remove_all(root);
-=======
     Event b{};
     b.start_age_in_minutes = 3 * 60 * 24 + 14 * 60 + 30;
     b.code = *database.get_code_dictionary().find("lol/lmao");
@@ -184,5 +142,4 @@
     EXPECT_THAT(patient.events, ElementsAre(f, g, a, b, c, d));
 
     boost::filesystem::remove_all(root);
->>>>>>> bce8c2d9
 }