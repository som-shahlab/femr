#include "datasets_extension.hh"

#include <pybind11/numpy.h>
#include <pybind11/pybind11.h>
#include <pybind11/stl.h>

#include <iostream>

#include "absl/strings/str_cat.h"
#include "absl/time/civil_time.h"
#include "civil_day_caster.hh"
#include "database.hh"
#include "database_test_helper.hh"
#include "filesystem_caster.hh"
#include "join_csvs.hh"
#include "register_iterable.hh"

namespace py = pybind11;

void keep_alive(py::handle nurse, py::handle patient) {
    /* Fall back to clever approach based on weak references taken from
     * Boost.Python. This is not used for pybind-registered types because
     * the objects can be destroyed out-of-order in a GC pass. */
    py::cpp_function disable_lifesupport([patient](py::handle weakref) {
        patient.dec_ref();
        weakref.dec_ref();
    });

    py::weakref wr(nurse, disable_lifesupport);

    patient.inc_ref(); /* reference patient and leak the weak reference */
    (void)wr.release();
}

namespace {
class EventWrapper {
   public:
    EventWrapper(py::module pickle, PatientDatabase* database,
                 uint32_t patient_id, absl::CivilSecond birth_date,
                 uint32_t event_index, const Event& event)
        : m_pickle(pickle),
          m_database(database),
          m_patient_id(patient_id),
          m_birth_date(birth_date),
          m_event_index(event_index),
          m_event(event) {}

    py::object code() {
        if (!m_code) {
            m_code.emplace(py::cast(m_event.code));
        }
        return *m_code;
    }

    py::object start() {
        if (!m_start) {
            absl::CivilSecond start_time =
                m_birth_date + 60 * m_event.start_age_in_minutes;

            m_start.emplace(py::cast(start_time));
        }
        return *m_start;
    }

    py::object value() {
        if (!m_value) {
            switch (m_event.value_type) {
                case ValueType::NONE:
                    m_value.emplace(py::none());
                    break;

                case ValueType::NUMERIC:
                    m_value.emplace(py::cast(m_event.numeric_value));
                    break;

                case ValueType::UNIQUE_TEXT:
                case ValueType::SHARED_TEXT: {
                    std::string_view data;

                    if (m_event.value_type == ValueType::UNIQUE_TEXT) {
                        auto dict = m_database->get_unique_text_dictionary();
                        if (dict == nullptr) {
                            data = "";
                        } else {
                            data = (*dict)[m_event.text_value];
                        }
                    } else {
                        data = m_database->get_shared_text_dictionary()
                                   [m_event.text_value];
                    }

                    m_value.emplace(py::str(data.data(), data.size()));
                    break;
                }

                default:
                    throw std::runtime_error("Invalid value?");
            }
        }

        return *m_value;
    }

    py::object metadata() {
        if (!m_metadata) {
            std::string_view metadata_str =
                m_database->get_event_metadata(m_patient_id, m_event_index);
            if (metadata_str.data() != nullptr) {
                py::object bytes =
                    py::bytes(metadata_str.data(), metadata_str.size());
                m_metadata.emplace(m_pickle.attr("loads")(bytes));
            } else {
                m_metadata.emplace(py::dict());
            }
        }
        return *m_metadata;
    }

   private:
    py::module m_pickle;

    PatientDatabase* m_database;
    uint32_t m_patient_id;
    absl::CivilSecond m_birth_date;
    uint32_t m_event_index;
    Event m_event;

    boost::optional<py::object> m_start;
    boost::optional<py::object> m_code;
    boost::optional<py::object> m_value;
    boost::optional<py::object> m_metadata;
};
}  // namespace

void register_datasets_extension(py::module& root) {
    py::module pickle = py::module::import("pickle");

    py::module abc = py::module::import("collections.abc");
    py::object abc_sequence = abc.attr("Sequence");

    register_iterable<absl::Span<const uint32_t>>(root, "IntSpan");

    py::module m = root.def_submodule("datasets");
    py::object piton_root = py::module_::import("piton");
    if (!piton_root) {
        throw std::runtime_error("Could not import root");
    }
    py::object python_patient = piton_root.attr("Patient");
    if (!python_patient) {
        throw std::runtime_error("Could not import python patient");
    }
    py::object python_event = piton_root.attr("Event");
    if (!python_event) {
        throw std::runtime_error("Could not import python event");
    }

    {
        py::module test_module = m.def_submodule("test");
        test_module.def("create_ontology_files", create_ontology_files);
        test_module.def("create_database_files", create_database_files);
    }

    m.def("sort_and_join_csvs", [](std::string source_path,
                                   std::string target_path, py::object fields,
                                   char delimiter, int num_threads) {
        std::vector<std::pair<std::string, ColumnValueType>> column_types;

        if (py::isinstance<py::list>(fields)) {
            // Assume all string fields
            py::list list = py::reinterpret_borrow<py::list>(fields);
            for (auto item : list) {
                column_types.emplace_back(item.cast<std::string>(),
                                          ColumnValueType::STRING);
            }
        } else if (py::isinstance<py::dtype>(fields)) {
            py::dict fields_dict = fields.attr("fields");
            for (const auto& entry : fields_dict) {
                std::string name = entry.first.cast<std::string>();
                py::tuple type_and_offset = entry.second.cast<py::tuple>();
                py::dtype type = type_and_offset[0].cast<py::dtype>();
                ColumnValueType our_type;
                switch (type.kind()) {
                    case 'M':
                        our_type = ColumnValueType::DATETIME;
                        break;

                    case 'S':
                        our_type = ColumnValueType::STRING;
                        break;

                    case 'u':
                        our_type = ColumnValueType::UINT64_T;
                        break;
                    default:
                        throw std::runtime_error(absl::StrCat(
                            "Invalid kind ", std::to_string(type.kind())));
                }
                column_types.emplace_back(name, our_type);
            }
        } else {
            throw std::runtime_error(
                "Invalid type passed as fields to sort_and_join_csvs");
        }
        sort_and_join_csvs(source_path, target_path, column_types, delimiter,
                           num_threads);
    });

    m.def("convert_patient_collection_to_patient_database",
          convert_patient_collection_to_patient_database,
          py::return_value_policy::move);

    py::class_<PatientDatabase> database_binding(m, "PatientDatabase");

    database_binding
        .def(py::init<const char*, bool, bool>(), py::arg("filename"),
             py::arg("read_all") = false,
             py::arg("read_all_unique_text") = false)
        .def("__len__", [](PatientDatabase& self) { return self.size(); })
        .def(
            "__getitem__",
            [python_patient, pickle](py::object self_object,
                                     uint32_t patient_id) {
                using namespace pybind11::literals;

                PatientDatabase& self = self_object.cast<PatientDatabase&>();
                if (patient_id >= self.size()) {
                    throw py::index_error();
                }

                Patient p = self.get_patient(patient_id);
                py::tuple events(p.events.size());

                absl::CivilSecond birth_date = p.birth_date;

                for (size_t i = 0; i < p.events.size(); i++) {
                    const Event& event = p.events[i];
<<<<<<< HEAD
                    absl::CivilSecond event_time = p.birth_date;
                    uint32_t minutes = event.minutes_offset;
                    minutes += 24 * 60 * event.age_in_days;
                    event_time += 60 * minutes;
                    py::object value;
                    py::object value_type;
                    switch (event.value_type) {
                        case ValueType::NONE:
                            value = py::none();
                            break;

                        case ValueType::NUMERIC:
                            value = py::cast(event.numeric_value);
                            break;

                        case ValueType::UNIQUE_TEXT:
                        case ValueType::SHARED_TEXT: {
                            std::string_view data;

                            if (event.value_type == ValueType::UNIQUE_TEXT) {
                                data = self.get_unique_text_dictionary()
                                           [event.text_value];
                            } else {
                                data = self.get_shared_text_dictionary()
                                           [event.text_value];
                            }

                            value = py::memoryview::from_memory(
                                (void*)data.data(), data.size(), true);

                            keep_alive(value, self_object);

                            break;
                        }
                    }
                    events[i] = python_event("start"_a = event_time,
                                             "concept_id"_a = event.concept_id,
                                             "value"_a = value);
=======
                    events[i] = EventWrapper(pickle, &self, patient_id,
                                             birth_date, i, event);
>>>>>>> bce8c2d9
                }

                return python_patient("patient_id"_a = p.patient_id,
                                      "events"_a = events);
            },
            py::return_value_policy::reference_internal)
        .def("get_patient_birth_date",
             [](PatientDatabase& self, uint32_t patient_id) {
                 Patient p = self.get_patient(patient_id);
                 return p.birth_date;
             })
        .def("get_code_dictionary", &PatientDatabase::get_code_dictionary,
             py::return_value_policy::reference_internal)
        .def("get_ontology", &PatientDatabase::get_ontology,
             py::return_value_policy::reference_internal)
        .def("get_patient_id_from_original",
             &PatientDatabase::get_patient_id_from_original)
        .def("get_original_patient_id",
             &PatientDatabase::get_original_patient_id)
        .def("get_code_count", &PatientDatabase::get_code_count)
        .def("get_text_count",
             [](PatientDatabase& self, std::string data) -> uint32_t {
                 auto iter = self.get_shared_text_dictionary().find(data);
                 if (iter) {
                     return self.get_shared_text_count(*iter);
                 }

                 auto dict = self.get_unique_text_dictionary();
                 if (dict != nullptr && dict->find(data)) {
                     return 1;
                 } else {
                     return 0;
                 }
             })
        .def("compute_split", &PatientDatabase::compute_split)
        .def("version_id", &PatientDatabase::version_id)
        .def("database_id", &PatientDatabase::database_id)
        .def("close",
             [](const PatientDatabase& self) {
                 // TODO: Implement this to save memory and file pointers
             })
        .attr("__bases__") =
        py::make_tuple(abc_sequence) + database_binding.attr("__bases__");

    py::class_<Ontology>(m, "Ontology")
        .def("get_parents", &Ontology::get_parents,
             py::return_value_policy::reference_internal)
        .def("get_children", &Ontology::get_children,
             py::return_value_policy::reference_internal)
        .def("get_all_parents", &Ontology::get_all_parents,
             py::return_value_policy::reference_internal)
        .def("get_dictionary", &Ontology::get_dictionary,
             py::return_value_policy::reference_internal)
        .def("get_text_description", [](Ontology& self, uint32_t index) {
            if (index >= self.get_dictionary().size()) {
                throw py::index_error();
            }
            auto descr = self.get_text_description(index);
            return py::str(descr.data(), descr.size());
        });

    py::class_<EventWrapper>(m, "EventWrapper")
        .def_property_readonly("code", &EventWrapper::code)
        .def_property_readonly("start", &EventWrapper::start)
        .def_property_readonly("value", &EventWrapper::value)
        .def(
            "__getattr__",
            [](EventWrapper& wrapper, const std::string& attr) {
                return wrapper.metadata().attr("get")(attr, py::none());
            })
        .def("__repr__", [python_event](EventWrapper& wrapper) {
            using namespace pybind11::literals;
            return py::str(python_event(
                "code"_a = wrapper.code(), "start"_a = wrapper.start(),
                "value"_a = wrapper.value(), **wrapper.metadata()));
        });

    py::class_<Dictionary> dictionary_binding(m, "Dictionary");
    dictionary_binding
        .def("__len__", [](Dictionary& self) { return self.size(); })
        .def("__getitem__",
             [](Dictionary& self, uint32_t index) {
                 if (index >= self.size()) {
                     throw py::index_error();
                 }
                 auto data = self[index];
                 return py::str(data.data(), data.size());
             })
        .def("index",
             [](Dictionary& self, std::string data) {
                 auto iter = self.find(data);
                 if (!iter) {
                     throw py::value_error();
                 }
                 return *iter;
             })
        .attr("__bases__") =
        py::make_tuple(abc_sequence) + dictionary_binding.attr("__bases__");
}<|MERGE_RESOLUTION|>--- conflicted
+++ resolved
@@ -234,49 +234,8 @@
 
                 for (size_t i = 0; i < p.events.size(); i++) {
                     const Event& event = p.events[i];
-<<<<<<< HEAD
-                    absl::CivilSecond event_time = p.birth_date;
-                    uint32_t minutes = event.minutes_offset;
-                    minutes += 24 * 60 * event.age_in_days;
-                    event_time += 60 * minutes;
-                    py::object value;
-                    py::object value_type;
-                    switch (event.value_type) {
-                        case ValueType::NONE:
-                            value = py::none();
-                            break;
-
-                        case ValueType::NUMERIC:
-                            value = py::cast(event.numeric_value);
-                            break;
-
-                        case ValueType::UNIQUE_TEXT:
-                        case ValueType::SHARED_TEXT: {
-                            std::string_view data;
-
-                            if (event.value_type == ValueType::UNIQUE_TEXT) {
-                                data = self.get_unique_text_dictionary()
-                                           [event.text_value];
-                            } else {
-                                data = self.get_shared_text_dictionary()
-                                           [event.text_value];
-                            }
-
-                            value = py::memoryview::from_memory(
-                                (void*)data.data(), data.size(), true);
-
-                            keep_alive(value, self_object);
-
-                            break;
-                        }
-                    }
-                    events[i] = python_event("start"_a = event_time,
-                                             "concept_id"_a = event.concept_id,
-                                             "value"_a = value);
-=======
                     events[i] = EventWrapper(pickle, &self, patient_id,
                                              birth_date, i, event);
->>>>>>> bce8c2d9
                 }
 
                 return python_patient("patient_id"_a = p.patient_id,
