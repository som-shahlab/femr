#include "database.hh"

#include <boost/filesystem.hpp>
#include <boost/optional.hpp>
#include <boost/range/iterator_range.hpp>
#include <deque>
#include <queue>
#include <random>

#include "absl/container/flat_hash_map.h"
#include "absl/container/flat_hash_set.h"
#include "absl/strings/str_cat.h"
#include "base64.h"
#include "blockingconcurrentqueue.h"
#include "count_codes_and_values.hh"
#include "csv.hh"
#include "parse_utils.hh"
#include "readerwritercircularbuffer.h"
#include "streamvbyte.h"
#include "thread_utils.hh"

constexpr int QUEUE_SIZE = 1000;
constexpr absl::CivilDay epoch(1900);

constexpr int seconds_per_minute = 60;
constexpr int minutes_per_hour = 60;
constexpr int hours_per_day = 24;

constexpr uint32_t current_version = 1;

template <typename T>
std::string_view container_to_view(const T& data) {
    return std::string_view(reinterpret_cast<const char*>(data.data()),
                            data.size() * sizeof(data[0]));
}

template <typename T>
absl::Span<const T> read_span(const Dictionary& dict, uint32_t index) {
    std::string_view mapping = dict[index];
    return {reinterpret_cast<const T*>(mapping.data()),
            mapping.size() / sizeof(T)};
}

template <typename T>
std::string_view element_to_view(const T* data) {
    return absl::string_view(reinterpret_cast<const char*>(data),
                             sizeof(*data));
}

template <typename T>
T read_element(const Dictionary& dict, uint32_t index) {
    absl::Span<const T> span = read_span<T>(dict, index);
    assert(span.size() == 1);
    return span[0];
}

using UniqueValue = std::pair<uint32_t, std::string>;

struct Entry {
    uint64_t original_patient_id;
    std::string bytes;
    std::vector<UniqueValue> unique_values;
    std::vector<std::string> event_metadata;
};

void write_patient_to_buffer(uint64_t original_patient_id,
                             const Patient& current_patient,
                             std::vector<uint32_t>& buffer) {
    if (current_patient.birth_date < epoch) {
        throw std::runtime_error(
            absl::StrCat("Cannot have a birth date before epoch (1900) ",
                         absl::FormatCivilTime(current_patient.birth_date),
                         " for ", original_patient_id));
    }
    buffer.clear();
    buffer.push_back(current_patient.birth_date - epoch);
    buffer.push_back(current_patient.events.size());

    ssize_t count_offset = -1;

    int64_t last_age = 0;

    for (const Event& event : current_patient.events) {
        int64_t delta =
            static_cast<int64_t>(event.start_age_in_minutes) - last_age;
        if (delta < 0) {
            throw std::runtime_error(absl::StrCat(
                "Patient days are not sorted in order ", original_patient_id,
                " with ", event.start_age_in_minutes, " ", delta));
        }
        if (delta > std::numeric_limits<uint32_t>::max()) {
            throw std::runtime_error("Out of bounds error?");
        }
        last_age = event.start_age_in_minutes;

        if (delta == 0 && count_offset != -1) {
            buffer[count_offset] += 1;
        } else {
            count_offset = buffer.size();
            buffer.push_back(0);
            buffer.push_back((uint32_t)delta);
        }

        if ((((uint64_t)event.code) << 2) >
            std::numeric_limits<uint32_t>::max()) {
            throw std::runtime_error("Numeric limits error");
        }

        uint32_t mask = (event.code << 2);

        switch (event.value_type) {
            case ValueType::NONE:
<<<<<<< HEAD
                buffer.push_back((event.concept_id << 2));
=======
                buffer.push_back(mask | 0);
>>>>>>> bce8c2d9
                break;

            case ValueType::UNIQUE_TEXT:
            case ValueType::SHARED_TEXT: {
<<<<<<< HEAD
                buffer.push_back((event.concept_id << 2) | 1);
=======
                buffer.push_back(mask | 1);
>>>>>>> bce8c2d9
                bool is_shared = event.value_type == ValueType::SHARED_TEXT;
                buffer.push_back((event.text_value << 1) |
                                 static_cast<uint32_t>(is_shared));
                break;
            }

            case ValueType::NUMERIC:
                if (static_cast<uint32_t>(event.numeric_value) ==
                    event.numeric_value) {
<<<<<<< HEAD
                    buffer.push_back((event.concept_id << 2) | 2);
                    buffer.push_back(event.numeric_value);
                } else {
                    buffer.push_back((event.concept_id << 2) | 3);
=======
                    buffer.push_back(mask | 2);
                    buffer.push_back(event.numeric_value);
                } else {
                    buffer.push_back(mask | 3);
>>>>>>> bce8c2d9
                    buffer.push_back(event.text_value);
                }
                break;

            default:
                throw std::runtime_error("Invalid value type?");
        }
    }
}

void read_patient_from_buffer(Patient& current_patient,
                              const std::vector<uint32_t>& buffer,
                              uint32_t count, uint32_t version) {
    if (version == 0) {
        size_t index = 0;
        current_patient.birth_date = epoch + buffer[index++];
        current_patient.events.resize(buffer[index++]);

        uint64_t last_age = 0;
        uint32_t last_minutes = 0;

        uint32_t count_with_same = 0;
        for (Event& event : current_patient.events) {
            if (count_with_same == 0) {
                count_with_same = buffer[index++];
                last_age += buffer[index++];
                last_minutes += buffer[index++];
                last_minutes %= (minutes_per_hour * hours_per_day);
            } else {
                count_with_same--;
            }
            uint64_t darn =
                last_age * minutes_per_hour * hours_per_day + last_minutes;
            if (darn > std::numeric_limits<uint32_t>::max()) {
                throw std::runtime_error("Invalid range ...");
            }
            event.start_age_in_minutes = darn;

            uint32_t code_and_type = buffer[index++];
            event.code = code_and_type >> 2;
            uint32_t type = code_and_type & 3;

            switch (type) {
                case 0:
                    event.value_type = ValueType::NONE;
                    break;

                case 1: {
                    uint32_t text_value = buffer[index++];
                    bool is_shared = (text_value & 1) == 1;
                    event.value_type = is_shared ? ValueType::SHARED_TEXT
                                                 : ValueType::UNIQUE_TEXT;
                    event.text_value = text_value >> 1;
                    break;
                }

<<<<<<< HEAD
        uint32_t code_and_type = buffer[index++];
        event.concept_id = code_and_type >> 2;
        uint32_t type = code_and_type & 3;
=======
                case 2:
                case 3: {
                    event.value_type = ValueType::NUMERIC;
                    if (type == 2) {
                        event.numeric_value = buffer[index++];
                    } else {
                        event.text_value = buffer[index++];
                    }
                    break;
                }
>>>>>>> bce8c2d9

                default:
                    throw std::runtime_error("Invalid value type?");
            }
        }

        if (index != count) {
            throw std::runtime_error(
                absl::StrCat("Did not read through the entire patient record? ",
                             index, " ", buffer.size()));
        }
    } else if (version == 1) {
        size_t index = 0;
        current_patient.birth_date = epoch + buffer[index++];
        current_patient.events.resize(buffer[index++]);

        uint32_t last_age = 0;

        uint32_t count_with_same = 0;
        for (Event& event : current_patient.events) {
            if (count_with_same == 0) {
                count_with_same = buffer[index++];
                last_age += buffer[index++];
            } else {
                count_with_same--;
            }
            event.start_age_in_minutes = last_age;

            uint32_t code_and_type = buffer[index++];
            event.code = code_and_type >> 2;
            uint32_t type = code_and_type & 3;

            switch (type) {
                case 0:
                    event.value_type = ValueType::NONE;
                    break;

                case 1: {
                    uint32_t text_value = buffer[index++];
                    bool is_shared = (text_value & 1) == 1;
                    event.value_type = is_shared ? ValueType::SHARED_TEXT
                                                 : ValueType::UNIQUE_TEXT;
                    event.text_value = text_value >> 1;
                    break;
                }

                case 2:
                case 3: {
                    event.value_type = ValueType::NUMERIC;
                    if (type == 2) {
                        event.numeric_value = buffer[index++];
                    } else {
                        event.text_value = buffer[index++];
                    }
                    break;
                }

                default:
                    throw std::runtime_error("Invalid value type?");
            }
        }

        if (index != count) {
            throw std::runtime_error(
                absl::StrCat("Did not read through the entire patient record? ",
                             index, " ", buffer.size()));
        }
    } else {
        throw std::runtime_error(absl::StrCat(
            "Does not support reading piton databases of version ", version));
    }
}

void reader_thread(
    const boost::filesystem::path& patient_file,
    moodycamel::BlockingReaderWriterCircularBuffer<boost::optional<Entry>>&
        queue,
    std::atomic<uint32_t>& unique_counter,
    const absl::flat_hash_map<uint64_t, uint32_t>& code_to_index,
    const absl::flat_hash_map<std::string, uint32_t>& text_value_to_index) {
    CSVReader reader(patient_file,
<<<<<<< HEAD
                     {"patient_id", "concept_id", "start", "value"}, ',');
=======
                     {"patient_id", "code", "start", "value", "metadata"}, ',');
>>>>>>> bce8c2d9

    Entry current_entry;
    current_entry.original_patient_id = 0;

    Patient current_patient;

    absl::CivilSecond birth_date;

    std::vector<uint32_t> buffer;
    std::string byte_buffer;
    auto output_patient = [&]() {
        if (current_entry.original_patient_id == 0) {
            return;
        }

        write_patient_to_buffer(current_entry.original_patient_id,
                                current_patient, buffer);

        if (byte_buffer.size() <
            streamvbyte_max_compressedbytes(buffer.size())) {
            byte_buffer.resize(streamvbyte_max_compressedbytes(buffer.size()) *
                               2);
        }

        size_t num_bytes =
            streamvbyte_encode(buffer.data(), buffer.size(),
                               reinterpret_cast<uint8_t*>(byte_buffer.data()));

        if (buffer.size() >= std::numeric_limits<uint32_t>::max()) {
            throw std::runtime_error(absl::StrCat(
                "Cannot create a patient with more than uint32_t events ... ",
                current_entry.original_patient_id, " ", buffer.size()));
        }
        uint32_t count = buffer.size();
        current_entry.bytes.resize(sizeof(count) + num_bytes);
        std::memcpy(current_entry.bytes.data(), &count, sizeof(count));
        std::memcpy(current_entry.bytes.data() + sizeof(count),
                    byte_buffer.data(), num_bytes);

        queue.wait_enqueue({std::move(current_entry)});
    };

    while (reader.next_row()) {
        uint64_t patient_id;
        attempt_parse_or_die(reader.get_row()[0], patient_id);
        uint64_t code;
        attempt_parse_or_die(reader.get_row()[1], code);
        absl::CivilSecond start;
        attempt_parse_time_or_die(reader.get_row()[2], start);

        if (patient_id != current_entry.original_patient_id) {
            output_patient();

            current_patient.birth_date = absl::CivilDay(start);
            birth_date = absl::CivilSecond(current_patient.birth_date);
            current_patient.events.clear();

            current_entry.original_patient_id = patient_id;
            current_entry.unique_values.clear();
            current_entry.event_metadata.clear();
        }

        Event next_event;
<<<<<<< HEAD
        uint64_t age_in_seconds = (time - birth_date);
        next_event.age_in_days =
            age_in_seconds /
            (seconds_per_minute * minutes_per_hour * hours_per_day);
        next_event.minutes_offset =
            (age_in_seconds / seconds_per_minute) -
            (next_event.age_in_days * hours_per_day * minutes_per_hour);
        next_event.concept_id = code_to_index.find(code)->second;
=======
        uint64_t start_age_in_seconds = (start - birth_date);
        next_event.start_age_in_minutes =
            start_age_in_seconds / seconds_per_minute;

        next_event.code = code_to_index.find(code)->second;
>>>>>>> bce8c2d9

        if (reader.get_row()[3].empty()) {
            next_event.value_type = ValueType::NONE;
        } else {
            bool parse_number = absl::SimpleAtof(reader.get_row()[3],
                                                 &next_event.numeric_value);
            if (parse_number) {
                next_event.value_type = ValueType::NUMERIC;
            } else {
                auto iter = text_value_to_index.find(reader.get_row()[3]);
                if (iter != std::end(text_value_to_index)) {
                    next_event.value_type = ValueType::SHARED_TEXT;
                    next_event.text_value = iter->second;
                } else {
                    next_event.value_type = ValueType::UNIQUE_TEXT;
                    next_event.text_value = unique_counter.fetch_add(1);
                    current_entry.unique_values.emplace_back(
                        next_event.text_value, std::move(reader.get_row()[3]));
                }
            }
        }

        current_entry.event_metadata.push_back(
            base64_decode(reader.get_row()[4]));

        current_patient.events.push_back(next_event);
    }

    output_patient();

    queue.wait_enqueue(boost::none);
}

PatientDatabase convert_patient_collection_to_patient_database(
    const boost::filesystem::path& patient_root,
    const boost::filesystem::path& concept_root,
    const boost::filesystem::path& target, char delimiter, size_t num_threads) {
    boost::filesystem::create_directories(target);
    std::cout << "Counting " << absl::Now() << std::endl;

    boost::filesystem::path temp_path =
        target / boost::filesystem::unique_path();
    boost::filesystem::create_directory(temp_path);
    auto codes_and_values =
        count_codes_and_values(patient_root, temp_path, num_threads);

    std::vector<uint64_t> codes;
    codes.reserve(codes_and_values.first.size());
    absl::flat_hash_map<uint64_t, uint32_t> code_to_index;
    code_to_index.reserve(codes_and_values.first.size());
    for (size_t i = 0; i < codes_and_values.first.size(); i++) {
        const auto& entry = codes_and_values.first[i];
        code_to_index[entry.first] = i;
        codes.push_back(entry.first);
    }

    std::cout << "Creating ontology " << absl::Now() << std::endl;

    create_ontology(codes, concept_root, target / "ontology", delimiter,
                    num_threads);
    std::cout << "Done with ontology " << absl::Now() << std::endl;

    absl::flat_hash_map<std::string, uint32_t> text_value_to_index;
    {
        DictionaryWriter writer(target / "shared_text");

        for (size_t i = 0; i < codes_and_values.second.size(); i++) {
            const auto& entry = codes_and_values.second[i];
            text_value_to_index[entry.first] = i;
            writer.add_value(entry.first);
        }
    }

    std::vector<uint64_t> original_patient_ids;
    {
        DictionaryWriter patients(target / "patients");
        DictionaryWriter event_metadata(target / "event_metadata");

        std::vector<std::thread> threads;

        std::vector<boost::filesystem::path> files;

        for (auto& entry : boost::make_iterator_range(
                 boost::filesystem::directory_iterator(patient_root), {})) {
            files.emplace_back(entry.path());
        }

        std::vector<moodycamel::BlockingReaderWriterCircularBuffer<
            boost::optional<Entry>>>
            queues;
        queues.reserve(files.size());

        std::atomic<uint32_t> unique_counter(0);

        for (size_t i = 0; i < files.size(); i++) {
            queues.emplace_back(QUEUE_SIZE);
            threads.emplace_back([i, &files, &queues, &unique_counter,
                                  &text_value_to_index, &code_to_index]() {
                reader_thread(files[i], queues[i], unique_counter,
                              code_to_index, text_value_to_index);
            });
        }

        uint32_t next_write_unique = 0;
        DictionaryWriter unique_text(target / "unique_text");
        std::priority_queue<UniqueValue, std::vector<UniqueValue>,
                            std::greater<>>
            unique_value_heap;

        dequeue_many_loop(queues, [&](Entry& entry) {
            for (auto& unique_value : entry.unique_values) {
                if (unique_value.first == next_write_unique) {
                    unique_text.add_value(unique_value.second);
                    next_write_unique++;

                    while (!unique_value_heap.empty() &&
                           unique_value_heap.top().first == next_write_unique) {
                        unique_text.add_value(unique_value_heap.top().second);
                        next_write_unique++;
                        unique_value_heap.pop();
                    }
                } else {
                    unique_value_heap.emplace(std::move(unique_value));
                }
            }

            original_patient_ids.push_back(entry.original_patient_id);

            uint32_t total_length = 0;

            for (const auto& entry : entry.event_metadata) {
                total_length += entry.size();
            }

            std::vector<uint32_t> event_metadata_offsets;
            std::string event_metadata_value;
            event_metadata_value.reserve(total_length);
            event_metadata_offsets.reserve(entry.event_metadata.size());

            for (const auto& entry : entry.event_metadata) {
                event_metadata_offsets.push_back(event_metadata_value.size());
                event_metadata_value.append(entry);
            }

            event_metadata.add_value(container_to_view(event_metadata_offsets));
            event_metadata.add_value(event_metadata_value);

            patients.add_value(entry.bytes);
        });

        if (!unique_value_heap.empty()) {
            throw std::runtime_error(
                "Should have an empty heap after done processing?");
        }

        for (auto& thread : threads) {
            thread.join();
        }
    }

    std::cout << "Done with main " << absl::Now() << std::endl;

    {
        DictionaryWriter meta(target / "meta");

        meta.add_value(container_to_view(original_patient_ids));

        std::vector<uint32_t> sorted_indices;
        for (size_t i = 0; i < original_patient_ids.size(); i++) {
            sorted_indices.push_back(i);
        }
        std::sort(std::begin(sorted_indices), std::end(sorted_indices),
                  [&](uint32_t a, uint32_t b) {
                      return original_patient_ids[a] < original_patient_ids[b];
                  });

        meta.add_value(container_to_view(sorted_indices));

        auto add_counts = [&meta](const auto& a) {
            std::vector<uint32_t> result;
            result.reserve(a.size());
            for (auto& entry : a) {
                result.push_back(entry.second);
            }

            meta.add_value(container_to_view(result));
        };

        add_counts(codes_and_values.first);
        add_counts(codes_and_values.second);
        meta.add_value(container_to_view(codes));

        meta.add_value(element_to_view(&current_version));

        std::random_device device;
        uint32_t extract_id = device();
        meta.add_value(element_to_view(&extract_id));
    }
    std::cout << "Done with meta " << absl::Now() << std::endl;

    return PatientDatabase(target, false);
}

PatientDatabaseIterator::PatientDatabaseIterator(PatientDatabase* d)
    : parent_database(d) {
    (void)parent_database->patients->size();
}

Patient& PatientDatabaseIterator::get_patient(uint32_t patient_id) {
    std::string_view data = (*(parent_database->patients))[patient_id];

    uint32_t count;
    std::memcpy(&count, data.data(), sizeof(count));
    if (buffer.size() < count) {
        buffer.resize(count * 2);
    }

    if (parent_database->version_id() > 0) {
        streamvbyte_decode(
            reinterpret_cast<const uint8_t*>(data.data() + sizeof(count)),
            buffer.data(), count);
    } else {
        streamvbyte_decode(
            reinterpret_cast<const uint8_t*>(data.data() + sizeof(count)),
            buffer.data(), count);
    }

    current_patient.patient_id = patient_id;
    read_patient_from_buffer(current_patient, buffer, count,
                             parent_database->version_id());

    return current_patient;
}

PatientDatabase::PatientDatabase(boost::filesystem::path const& path,
                                 bool read_all, bool read_all_unique_text)
    : patients(path / "patients", read_all),
      ontology(path / "ontology"),
      shared_text_dictionary(path / "shared_text", read_all),
      unique_text_dictionary(path / "unique_text", read_all_unique_text),
      code_index_dictionary(path / "code_index", read_all),
      value_index_dictionary(path / "value_index", read_all),
      event_metadata_dictionary(path / "event_metadata", read_all),
      meta_dictionary(path / "meta", read_all) {
    (void)version_id();
}

uint32_t PatientDatabase::size() { return patients->size(); }

uint32_t PatientDatabase::version_id() {
    if (meta_dictionary.size() <= 5) {
        // Needed to handle very old extracts
        return 0;
    } else {
        return read_element<uint32_t>(meta_dictionary, 5);
    }
}

uint32_t PatientDatabase::database_id() {
    if (version_id() == 0) {
        return 0;
    } else {
        return read_element<uint32_t>(meta_dictionary, 6);
    }
}

PatientDatabaseIterator PatientDatabase::iterator() {
    return PatientDatabaseIterator(this);
}

Patient PatientDatabase::get_patient(uint32_t patient_id) {
    auto iter = iterator();
    return std::move(iter.get_patient(patient_id));
}

uint64_t PatientDatabase::get_original_patient_id(uint32_t patient_id) {
    return read_span<uint64_t>(meta_dictionary, 0)[patient_id];
}

boost::optional<uint32_t> PatientDatabase::get_patient_id_from_original(
    uint64_t original_patient_id) {
    absl::Span<const uint32_t> sorted_span =
        read_span<uint32_t>(meta_dictionary, 1);
    const auto* iter = std::lower_bound(
        std::begin(sorted_span), std::end(sorted_span), original_patient_id,
        [&](uint32_t index, uint64_t original) {
            return get_original_patient_id(index) < original;
        });
    if (iter == std::end(sorted_span) ||
        get_original_patient_id(*iter) != original_patient_id) {
        return {};
    } else {
        return *iter;
    }
}

uint32_t PatientDatabase::get_code_count(uint32_t code) {
    return read_span<uint32_t>(meta_dictionary, 2)[code];
}

uint32_t PatientDatabase::get_shared_text_count(uint32_t value) {
    return read_span<uint32_t>(meta_dictionary, 3)[value];
}

Ontology& PatientDatabase::get_ontology() { return ontology; }

Dictionary& PatientDatabase::get_code_dictionary() {
    return get_ontology().get_dictionary();
}

Dictionary& PatientDatabase::get_shared_text_dictionary() {
    return *shared_text_dictionary;
}

Dictionary* PatientDatabase::get_unique_text_dictionary() {
    if (unique_text_dictionary) {
        return &(*unique_text_dictionary);
    } else {
        return nullptr;
    }
}

std::string_view PatientDatabase::get_event_metadata(uint32_t patient_id,
                                                     uint32_t event_index) {
    if (!event_metadata_dictionary) {
        return std::string_view(nullptr, 0);
    }

    absl::Span<const uint32_t> event_offsets =
        read_span<uint32_t>(*event_metadata_dictionary, patient_id * 2);

    std::string_view data = (*event_metadata_dictionary)[patient_id * 2 + 1];
    uint32_t end;
    if (event_index == event_offsets.size() - 1) {
        end = data.size();
    } else {
        end = event_offsets[event_index + 1];
    }

    return data.substr(event_offsets[event_index],
                       end - event_offsets[event_index]);
}

template <typename F>
void process_nested_helper(
    moodycamel::BlockingConcurrentQueue<
        boost::optional<boost::filesystem::path>>& queue,
    const F& f,
    std::vector<std::result_of_t<F(const boost::filesystem::path&)>>& result) {
    boost::optional<boost::filesystem::path> next_item;
    while (true) {
        queue.wait_dequeue(next_item);

        if (!next_item) {
            break;
        } else {
            result.push_back(f(*next_item));
        }
    }
}

template <typename F>
std::vector<std::result_of_t<F(const boost::filesystem::path)>> process_nested(
    const boost::filesystem::path& root, std::string_view prefix,
    size_t num_threads, F f) {
    boost::filesystem::path directory = root / std::string(prefix);
    boost::filesystem::path direct_file =
        root / (std::string(prefix) + ".csv.tsv");
    if (boost::filesystem::exists(direct_file)) {
        return {f(direct_file)};
    } else if (boost::filesystem::exists(directory)) {
        std::vector<std::thread> threads;
        moodycamel::BlockingConcurrentQueue<
            boost::optional<boost::filesystem::path>>
            queue;
        std::vector<
            std::vector<std::result_of_t<F(const boost::filesystem::path&)>>>
            result_queues(num_threads);

        for (auto& entry : boost::make_iterator_range(
                 boost::filesystem::directory_iterator(directory), {})) {
            boost::filesystem::path source = entry.path();
            queue.enqueue(source);
        }

        for (size_t i = 0; i < num_threads; i++) {
            threads.emplace_back([i, &queue, &f, &result_queues]() {
                process_nested_helper(queue, f, result_queues[i]);
            });
            queue.enqueue(boost::none);
        }

        for (auto& thread : threads) {
            thread.join();
        }

        size_t size = 0;
        for (const auto& vec : result_queues) {
            size += vec.size();
        }
        std::vector<std::result_of_t<F(const boost::filesystem::path&)>>
            final_result;
        final_result.reserve(size);
        for (auto& vec : result_queues) {
            for (auto& entry : vec) {
                final_result.emplace_back(std::move(entry));
            }
        }
        return final_result;
    } else {
        throw std::runtime_error(absl::StrCat("Could not find directory ",
                                              root.string(), " , ", prefix));
    }
}

absl::flat_hash_set<uint64_t> get_standard_codes(
    const boost::filesystem::path& concept, char delimiter,
    size_t num_threads) {
    auto valid = process_nested(
        concept, "concept", num_threads,
        [&](const boost::filesystem::path& path) {
            std::vector<uint64_t> result;

            CSVReader reader(path, {"concept_id", "standard_concept"},
                             delimiter);

            while (reader.next_row()) {
                uint64_t concept_id;
                attempt_parse_or_die(reader.get_row()[0], concept_id);

                if (reader.get_row()[1] != "") {
                    result.push_back(concept_id);
                }
            }

            return result;
        });

    absl::flat_hash_set<uint64_t> result;
    for (const auto& entry : valid) {
        for (const auto& val : entry) {
            result.insert(val);
        }
    }

    return result;
}

std::pair<absl::flat_hash_map<uint64_t, uint32_t>,
          std::vector<std::vector<uint32_t>>>
get_parents(const std::vector<uint64_t>& raw_codes,
            const boost::filesystem::path& concept, char delimiter,
            size_t num_threads) {
    auto standard_code_map =
        get_standard_codes(concept, delimiter, num_threads);

    using ParentMap =
        absl::flat_hash_map<uint64_t,
                            std::vector<std::tuple<bool, size_t, uint64_t>>>;

    std::vector<std::string> valid_rels = {"Has precise ingredient",
                                           "RxNorm has ing",
                                           "Quantified form of",
                                           "Has ingredient",
                                           "Form of",
                                           "Consists of",
                                           "Is a"};

    auto parents = process_nested(
        concept, "concept_relationship", num_threads,
        [&](const boost::filesystem::path& path) {
            ParentMap result;

            CSVReader reader(
                path, {"concept_id_1", "concept_id_2", "relationship_id"},
                delimiter);

            while (reader.next_row()) {
                const auto& rel_id = reader.get_row()[2];
                uint64_t concept_id_1;
                attempt_parse_or_die(reader.get_row()[0], concept_id_1);
                uint64_t concept_id_2;
                attempt_parse_or_die(reader.get_row()[1], concept_id_2);

                bool is_non_standard =
                    standard_code_map.count(concept_id_2) == 0;

                size_t valid_rel_index;
                for (valid_rel_index = 0; valid_rel_index < valid_rels.size();
                     valid_rel_index++) {
                    if (valid_rels[valid_rel_index] == rel_id) {
                        break;
                    }
                }

                if (valid_rel_index < valid_rels.size()) {
                    result[concept_id_1].push_back(std::make_tuple(
                        is_non_standard, valid_rel_index, concept_id_2));
                }
            }

            return result;
        });

    ParentMap merged;

    for (const auto& parent : parents) {
        for (const auto& entry : parent) {
            auto& target_entry = merged[entry.first];
            target_entry.insert(std::end(target_entry),
                                std::begin(entry.second),
                                std::end(entry.second));
        }
    }

    for (auto& entry : merged) {
        // Only use the ideal mappings
        std::sort(std::begin(entry.second), std::end(entry.second));

        auto first = entry.second[0];

        auto desired = std::make_pair(std::get<0>(first), std::get<1>(first));

        auto invalid = std::remove_if(
            std::begin(entry.second), std::end(entry.second),
            [&](const auto& tup) {
                return std::make_pair(std::get<0>(tup), std::get<1>(tup)) !=
                       desired;
            });

        entry.second.erase(invalid, std::end(entry.second));
    }

    absl::flat_hash_map<uint64_t, uint32_t> index_map;

    std::deque<uint64_t> to_process;

    uint32_t next_index = 0;

    for (uint64_t code : raw_codes) {
        index_map[code] = next_index++;
        to_process.push_back(code);
    }

    auto get_index = [&](uint64_t target_index) {
        auto iter = index_map.find(target_index);
        if (iter == std::end(index_map)) {
            if (to_process.size() > std::numeric_limits<uint32_t>::max()) {
                throw std::runtime_error(
                    "Cannot process more than uint32_t codes");
            }
            uint32_t index = next_index++;
            index_map[target_index] = index;
            to_process.push_back(target_index);
            return index;
        } else {
            return iter->second;
        }
    };

    std::vector<std::vector<uint32_t>> result;
    while (!to_process.empty()) {
        const auto& ps = merged[to_process.front()];
        to_process.pop_front();

        std::vector<uint32_t> indices;
        indices.reserve(merged.size());
        for (auto parent : ps) {
            indices.push_back(get_index(std::get<2>(parent)));
        }

        std::sort(std::begin(indices), std::end(indices));
        auto last = std::unique(std::begin(indices), std::end(indices));
        indices.erase(last, std::end(indices));
        result.emplace_back(std::move(indices));
    }

    return {std::move(index_map), std::move(result)};
}

std::vector<std::pair<std::string, std::string>> get_concept_text(
    const std::vector<uint64_t>& originals,
    const absl::flat_hash_map<uint64_t, uint32_t>& index_map,
    const boost::filesystem::path& concept, char delimiter,
    size_t num_threads) {
    auto texts = process_nested(
        concept, "concept", num_threads,
        [&](const boost::filesystem::path& path) {
            std::vector<
                std::pair<std::pair<std::string, std::string>, uint32_t>>
                result;

            CSVReader reader(
                path,
                {"concept_id", "concept_code", "vocabulary_id", "concept_name"},
                delimiter);

            while (reader.next_row()) {
                uint64_t concept_id;
                attempt_parse_or_die(reader.get_row()[0], concept_id);

                auto iter = index_map.find(concept_id);
                if (iter != std::end(index_map)) {
                    std::string text = absl::StrCat(reader.get_row()[2], "/",
                                                    reader.get_row()[1]);

                    std::string description = reader.get_row()[3];
                    result.emplace_back(
                        std::make_pair(std::move(text), std::move(description)),
                        iter->second);
                }
            }

            return result;
        });
    std::vector<std::pair<std::string, std::string>> result(index_map.size());
    for (auto& text : texts) {
        for (auto& entry : text) {
            result[entry.second] = std::move(entry.first);
        }
    }

    for (size_t i = 0; i < result.size(); i++) {
        if (result[i].first.empty()) {
            throw std::runtime_error(
                absl::StrCat("Could not map ", i, " ", originals[i]));
        }
    }
    return result;
}

const std::vector<uint32_t>& all_parents_helper(
    std::vector<boost::optional<std::vector<uint32_t>>>& all_parents,
    std::vector<std::vector<uint32_t>>& parents, uint32_t index) {
    auto& value = all_parents[index];
    if (!value) {
        std::vector<uint32_t> result;
        for (const auto& p : parents[index]) {
            const auto& p_res = all_parents_helper(all_parents, parents, p);
            result.insert(std::end(result), std::begin(p_res), std::end(p_res));
        }
        result.push_back(index);

        std::sort(std::begin(result), std::end(result));
        auto last = std::unique(std::begin(result), std::end(result));
        result.erase(last, std::end(result));
        value = result;
    }
    return *value;
}

Ontology create_ontology(const std::vector<uint64_t>& raw_codes,
                         const boost::filesystem::path& concept,
                         const boost::filesystem::path& target, char delimiter,
                         size_t num_threads) {
    boost::filesystem::create_directory(target);
    auto parent_info = get_parents(raw_codes, concept, delimiter, num_threads);
    auto text = get_concept_text(raw_codes, parent_info.first, concept,
                                 delimiter, num_threads);

    {
        DictionaryWriter main(target / "main");
        for (const auto& t : text) {
            main.add_value(t.first);
        }
    }
    {
        DictionaryWriter text_description(target / "text_description");
        for (const auto& t : text) {
            text_description.add_value(t.second);
        }
    }
    {
        std::vector<std::vector<uint32_t>> children(parent_info.second.size());

        DictionaryWriter parent(target / "parent");
        for (size_t i = 0; i < parent_info.second.size(); i++) {
            const auto& parents = parent_info.second[i];

            for (uint32_t p : parents) {
                children[p].push_back(i);
            }

            parent.add_value(container_to_view(parents));
        }

        DictionaryWriter child(target / "children");
        for (const auto& ch : children) {
            child.add_value(container_to_view(ch));
        }
    }
    {
        std::vector<boost::optional<std::vector<uint32_t>>> all_parents(
            parent_info.second.size());

        DictionaryWriter all_parent(target / "all_parents");
        for (size_t i = 0; i < parent_info.second.size(); i++) {
            const auto& parents =
                all_parents_helper(all_parents, parent_info.second, i);

            all_parent.add_value(container_to_view(parents));
        }
    }
    return Ontology(target);
}

Ontology::Ontology(const boost::filesystem::path& path)
    : main_dictionary(path / "main", true),
      parent_dict(path / "parent", true),
      children_dict(path / "children", true),
      all_parents_dict(path / "all_parents", true),
      text_description(path / "text_description", true) {}

absl::Span<const uint32_t> Ontology::get_parents(uint32_t code) {
    return read_span<uint32_t>(*parent_dict, code);
}
absl::Span<const uint32_t> Ontology::get_children(uint32_t code) {
    return read_span<uint32_t>(*children_dict, code);
}
absl::Span<const uint32_t> Ontology::get_all_parents(uint32_t code) {
    return read_span<uint32_t>(*all_parents_dict, code);
}
Dictionary& Ontology::get_dictionary() { return *main_dictionary; }

std::string_view Ontology::get_text_description(uint32_t code) {
    if (!text_description) {
        return std::string_view(nullptr, 0);
    } else {
        return (*text_description)[code];
    }
}<|MERGE_RESOLUTION|>--- conflicted
+++ resolved
@@ -110,20 +110,12 @@
 
         switch (event.value_type) {
             case ValueType::NONE:
-<<<<<<< HEAD
-                buffer.push_back((event.concept_id << 2));
-=======
                 buffer.push_back(mask | 0);
->>>>>>> bce8c2d9
                 break;
 
             case ValueType::UNIQUE_TEXT:
             case ValueType::SHARED_TEXT: {
-<<<<<<< HEAD
-                buffer.push_back((event.concept_id << 2) | 1);
-=======
                 buffer.push_back(mask | 1);
->>>>>>> bce8c2d9
                 bool is_shared = event.value_type == ValueType::SHARED_TEXT;
                 buffer.push_back((event.text_value << 1) |
                                  static_cast<uint32_t>(is_shared));
@@ -133,17 +125,10 @@
             case ValueType::NUMERIC:
                 if (static_cast<uint32_t>(event.numeric_value) ==
                     event.numeric_value) {
-<<<<<<< HEAD
-                    buffer.push_back((event.concept_id << 2) | 2);
-                    buffer.push_back(event.numeric_value);
-                } else {
-                    buffer.push_back((event.concept_id << 2) | 3);
-=======
                     buffer.push_back(mask | 2);
                     buffer.push_back(event.numeric_value);
                 } else {
                     buffer.push_back(mask | 3);
->>>>>>> bce8c2d9
                     buffer.push_back(event.text_value);
                 }
                 break;
@@ -200,11 +185,6 @@
                     break;
                 }
 
-<<<<<<< HEAD
-        uint32_t code_and_type = buffer[index++];
-        event.concept_id = code_and_type >> 2;
-        uint32_t type = code_and_type & 3;
-=======
                 case 2:
                 case 3: {
                     event.value_type = ValueType::NUMERIC;
@@ -215,7 +195,6 @@
                     }
                     break;
                 }
->>>>>>> bce8c2d9
 
                 default:
                     throw std::runtime_error("Invalid value type?");
@@ -297,11 +276,7 @@
     const absl::flat_hash_map<uint64_t, uint32_t>& code_to_index,
     const absl::flat_hash_map<std::string, uint32_t>& text_value_to_index) {
     CSVReader reader(patient_file,
-<<<<<<< HEAD
-                     {"patient_id", "concept_id", "start", "value"}, ',');
-=======
-                     {"patient_id", "code", "start", "value", "metadata"}, ',');
->>>>>>> bce8c2d9
+                     {"patient_id", "code", "start", "end", "value", "metadata"}, ',');
 
     Entry current_entry;
     current_entry.original_patient_id = 0;
@@ -365,22 +340,11 @@
         }
 
         Event next_event;
-<<<<<<< HEAD
-        uint64_t age_in_seconds = (time - birth_date);
-        next_event.age_in_days =
-            age_in_seconds /
-            (seconds_per_minute * minutes_per_hour * hours_per_day);
-        next_event.minutes_offset =
-            (age_in_seconds / seconds_per_minute) -
-            (next_event.age_in_days * hours_per_day * minutes_per_hour);
-        next_event.concept_id = code_to_index.find(code)->second;
-=======
         uint64_t start_age_in_seconds = (start - birth_date);
         next_event.start_age_in_minutes =
             start_age_in_seconds / seconds_per_minute;
 
         next_event.code = code_to_index.find(code)->second;
->>>>>>> bce8c2d9
 
         if (reader.get_row()[3].empty()) {
             next_event.value_type = ValueType::NONE;
@@ -804,15 +768,15 @@
         [&](const boost::filesystem::path& path) {
             std::vector<uint64_t> result;
 
-            CSVReader reader(path, {"concept_id", "standard_concept"},
+            CSVReader reader(path, {"code", "standard_concept"},
                              delimiter);
 
             while (reader.next_row()) {
-                uint64_t concept_id;
-                attempt_parse_or_die(reader.get_row()[0], concept_id);
+                uint64_t code;
+                attempt_parse_or_die(reader.get_row()[0], code);
 
                 if (reader.get_row()[1] != "") {
-                    result.push_back(concept_id);
+                    result.push_back(code);
                 }
             }
 
@@ -855,18 +819,18 @@
             ParentMap result;
 
             CSVReader reader(
-                path, {"concept_id_1", "concept_id_2", "relationship_id"},
+                path, {"code_1", "code_2", "relationship_id"},
                 delimiter);
 
             while (reader.next_row()) {
                 const auto& rel_id = reader.get_row()[2];
-                uint64_t concept_id_1;
-                attempt_parse_or_die(reader.get_row()[0], concept_id_1);
-                uint64_t concept_id_2;
-                attempt_parse_or_die(reader.get_row()[1], concept_id_2);
+                uint64_t code_1;
+                attempt_parse_or_die(reader.get_row()[0], code_1);
+                uint64_t code_2;
+                attempt_parse_or_die(reader.get_row()[1], code_2);
 
                 bool is_non_standard =
-                    standard_code_map.count(concept_id_2) == 0;
+                    standard_code_map.count(code_2) == 0;
 
                 size_t valid_rel_index;
                 for (valid_rel_index = 0; valid_rel_index < valid_rels.size();
@@ -877,8 +841,8 @@
                 }
 
                 if (valid_rel_index < valid_rels.size()) {
-                    result[concept_id_1].push_back(std::make_tuple(
-                        is_non_standard, valid_rel_index, concept_id_2));
+                    result[code_1].push_back(std::make_tuple(
+                        is_non_standard, valid_rel_index, code_2));
                 }
             }
 
@@ -975,14 +939,14 @@
 
             CSVReader reader(
                 path,
-                {"concept_id", "concept_code", "vocabulary_id", "concept_name"},
+                {"code", "concept_code", "vocabulary_id", "concept_name"},
                 delimiter);
 
             while (reader.next_row()) {
-                uint64_t concept_id;
-                attempt_parse_or_die(reader.get_row()[0], concept_id);
-
-                auto iter = index_map.find(concept_id);
+                uint64_t code;
+                attempt_parse_or_die(reader.get_row()[0], code);
+
+                auto iter = index_map.find(code);
                 if (iter != std::end(index_map)) {
                     std::string text = absl::StrCat(reader.get_row()[2], "/",
                                                     reader.get_row()[1]);
